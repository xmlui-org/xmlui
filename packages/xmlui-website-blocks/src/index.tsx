import { heroSectionComponentRenderer } from "./HeroSection/HeroSection";
import { scrollToTopComponentRenderer } from "./ScrollToTop/ScrollToTop";
<<<<<<< HEAD

export default {
  namespace: "XMLUIExtensions",
  components: [heroSectionComponentRenderer, scrollToTopComponentRenderer],
=======
import { fancyButtonComponentRenderer } from "./FancyButton/FancyButton";
import { carouselComponentRenderer } from "./Carousel/Carousel";
import { helloRenderer } from "./Hello/Hello";

export default {
  namespace: "XMLUIExtensions",
  components: [
    heroSectionComponentRenderer,
    scrollToTopComponentRenderer,
    fancyButtonComponentRenderer,
    carouselComponentRenderer,
    helloRenderer
  ]
>>>>>>> 3c8ad14d
};<|MERGE_RESOLUTION|>--- conflicted
+++ resolved
@@ -1,11 +1,5 @@
 import { heroSectionComponentRenderer } from "./HeroSection/HeroSection";
 import { scrollToTopComponentRenderer } from "./ScrollToTop/ScrollToTop";
-<<<<<<< HEAD
-
-export default {
-  namespace: "XMLUIExtensions",
-  components: [heroSectionComponentRenderer, scrollToTopComponentRenderer],
-=======
 import { fancyButtonComponentRenderer } from "./FancyButton/FancyButton";
 import { carouselComponentRenderer } from "./Carousel/Carousel";
 import { helloRenderer } from "./Hello/Hello";
@@ -19,5 +13,4 @@
     carouselComponentRenderer,
     helloRenderer
   ]
->>>>>>> 3c8ad14d
 };