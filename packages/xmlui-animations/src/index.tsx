--- conflicted
+++ resolved
@@ -1,144 +1,3 @@
-<<<<<<< HEAD
-import { createComponentRenderer, createMetadata, d } from "xmlui";
-import { Animation } from "./AnimationNative";
-
-const COMP = "Animation";
-
-const AnimationMd = createMetadata({
-  status: "in progress",
-  description: ``,
-  props: {
-    animation: d(`The animation object to be applied to the component`),
-    animateWhenInView: d(
-      `Indicates whether the animation should start when the component is in view`,
-    ),
-    duration: d(`The duration of the animation in milliseconds`),
-    once: d(`Indicates whether the animation should only run once`),
-    reverse: d(`Indicates whether the animation should run in reverse`),
-    loop: d(`Indicates whether the animation should loop`),
-    delay: d(`The delay before the animation starts in milliseconds`),
-  },
-  events: {
-    started: d(`Event fired when the animation starts`),
-    stopped: d(`Event fired when the animation stops`),
-  },
-  apis: {
-    start: d(`Starts the animation`),
-    stop: d(`Stops the animation`),
-  },
-});
-
-const FadeInAnimationMd = createMetadata({
-  ...AnimationMd,
-  specializedFrom: COMP,
-  description: `The \`${COMP}\` component represents an animation that fades in the content.`,
-});
-
-const SlideInAnimationMd = createMetadata({
-  ...AnimationMd,
-  specializedFrom: COMP,
-  description: `The \`${COMP}\` component represents an animation that slides in the content from the left.`,
-  props: {
-    animateWhenInView: d(
-      `Indicates whether the animation should start when the component is in view`,
-    ),
-    direction: d(`The direction from which the content should slide in`),
-    duration: d(`The duration of the animation in milliseconds`),
-  },
-});
-
-const animationComponentRenderer = createComponentRenderer(
-  COMP,
-  AnimationMd,
-  ({ registerComponentApi, renderChild, node, extractValue, lookupEventHandler }) => {
-    return (
-      <Animation
-        registerComponentApi={registerComponentApi}
-        animation={extractValue(node.props.animation)}
-        onStop={lookupEventHandler("stopped")}
-        onStart={lookupEventHandler("started")}
-        duration={extractValue.asOptionalNumber(node.props.duration)}
-        animateWhenInView={extractValue.asOptionalBoolean(node.props.animateWhenInView)}
-        once={extractValue.asOptionalBoolean(node.props.once)}
-        reverse={extractValue.asOptionalBoolean(node.props.reverse)}
-        loop={extractValue.asOptionalBoolean(node.props.loop)}
-        delay={extractValue.asOptionalNumber(node.props.delay)}
-      >
-        {renderChild(node.children)}
-      </Animation>
-    );
-  },
-);
-
-const fadeInAnimationRenderer = createComponentRenderer(
-  "FadeInAnimation",
-  FadeInAnimationMd,
-  ({ node, renderChild, extractValue, registerComponentApi, lookupEventHandler }) => {
-    return (
-      <Animation
-        registerComponentApi={registerComponentApi}
-        animation={{
-          from: { opacity: 0 },
-          to: { opacity: 1 },
-        }}
-        duration={extractValue.asOptionalNumber(node.props.duration)}
-        onStop={lookupEventHandler("stopped")}
-        onStart={lookupEventHandler("started")}
-        animateWhenInView={extractValue.asOptionalBoolean(node.props.animateWhenInView)}
-        reverse={extractValue.asOptionalBoolean(node.props.reverse)}
-        loop={extractValue.asOptionalBoolean(node.props.loop)}
-        delay={extractValue.asOptionalNumber(node.props.delay)}
-      >
-        {renderChild(node.children)}
-      </Animation>
-    );
-  },
-);
-
-const slideInAnimationRenderer = createComponentRenderer(
-  "SlideInAnimation",
-  SlideInAnimationMd,
-  ({ node, renderChild, extractValue, registerComponentApi, lookupEventHandler }) => {
-    const direction = extractValue.asString(node.props.direction);
-    const animation = {
-      from: {
-        transform:
-          direction === "right"
-            ? "translateX(100%)"
-            : direction === "left"
-              ? "translateX(-100%)"
-              : direction === "top"
-                ? "translateY(-100%)"
-                : "translateY(100%)",
-      },
-      to: {
-        transform:
-          direction === "right" || direction === "left" ? "translateX(0)" : "translateY(0)",
-      },
-    };
-    return (
-      <Animation
-        registerComponentApi={registerComponentApi}
-        animation={animation}
-        duration={extractValue.asOptionalNumber(node.props.duration)}
-        onStop={lookupEventHandler("stopped")}
-        onStart={lookupEventHandler("started")}
-        animateWhenInView={extractValue.asOptionalBoolean(node.props.animateWhenInView)}
-        reverse={extractValue.asOptionalBoolean(node.props.reverse)}
-        loop={extractValue.asOptionalBoolean(node.props.loop)}
-        delay={extractValue.asOptionalNumber(node.props.delay)}
-      >
-        {renderChild(node.children)}
-      </Animation>
-    );
-  },
-);
-
-export default {
-  namespace: "XMLUIExtensions",
-  components: [animationComponentRenderer, fadeInAnimationRenderer, slideInAnimationRenderer]
-}
-=======
 import { scaleAnimationRenderer } from "./ScaleAnimation";
 import { fadeInAnimationRenderer } from "./FadeInAnimation";
 import { slideInAnimationRenderer } from "./SlideInAnimation";
@@ -155,5 +14,4 @@
   scaleAnimationRenderer,
 ];
 
-export default animations;
->>>>>>> e6fcc197
+export default animations;