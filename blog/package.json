{
  "name": "xmlui-blog",
  "private": true,
  "version": "0.0.9",
  "scripts": {
    "start": "echo '====================================================================\nExecuting \"npm run watch-docs-content\" in the project root,\nyou get automatic content generation based on xmlui metadata!\n====================================================================\n' && xmlui start",
    "preview": "xmlui preview",
    "gen:releases": "node scripts/get-releases.js --output 'public/resources/files/releases.json'",
    "gen:download-latest-xmlui-release": "node scripts/download-latest-xmlui.js",
    "gen:rss": "node scripts/generate-rss.js",
    "build:docs": "xmlui build --buildMode=INLINE_ALL --withMock && npm run gen:download-latest-xmlui-release && npm run gen:rss",
<<<<<<< HEAD
    "build-optimized": "xmlui build --buildMode=INLINE_ALL --withMock && npm run gen:releases && npm run gen:download-latest-xmlui-release && npm run gen:rss && npx xmlui-optimizer && cp xmlui-optimized-output/feed.rss xmlui-optimized-output/build/client/feed.rss",
=======
    "build-optimized": "xmlui build --buildMode=INLINE_ALL --withMock && npm run gen:releases && npm run gen:download-latest-xmlui-release && npm run gen:rss && npx xmlui-optimizer",
>>>>>>> eb75e172
    "release-ci-optimized": "npm run build-optimized && xmlui zip-dist --source=xmlui-optimized-output --target=ui-optimized.zip",
    "preview-optimized": "npx serve@latest ./xmlui-optimized-output"
  },
  "dependencies": {
    "@shikijs/langs": "3.4.2",
    "shiki": "^3.3.0",
    "xmlui": "*",
    "xmlui-playground": "*",
    "xmlui-search": "*",
    "xmlui-hello-world": "*"
  },
  "msw": {
    "workerDirectory": [
      "public"
    ]
  },
  "devDependencies": {
    "@emotion/is-prop-valid": "^1.3.1",
    "@octokit/rest": "^22.0.0",
    "remark-parse": "11.0.0",
    "remark-stringify": "11.0.0",
    "strip-markdown": "6.0.0",
    "unified": "11.0.5"
  }
}
<|MERGE_RESOLUTION|>--- conflicted
+++ resolved
@@ -9,11 +9,7 @@
     "gen:download-latest-xmlui-release": "node scripts/download-latest-xmlui.js",
     "gen:rss": "node scripts/generate-rss.js",
     "build:docs": "xmlui build --buildMode=INLINE_ALL --withMock && npm run gen:download-latest-xmlui-release && npm run gen:rss",
-<<<<<<< HEAD
     "build-optimized": "xmlui build --buildMode=INLINE_ALL --withMock && npm run gen:releases && npm run gen:download-latest-xmlui-release && npm run gen:rss && npx xmlui-optimizer && cp xmlui-optimized-output/feed.rss xmlui-optimized-output/build/client/feed.rss",
-=======
-    "build-optimized": "xmlui build --buildMode=INLINE_ALL --withMock && npm run gen:releases && npm run gen:download-latest-xmlui-release && npm run gen:rss && npx xmlui-optimizer",
->>>>>>> eb75e172
     "release-ci-optimized": "npm run build-optimized && xmlui zip-dist --source=xmlui-optimized-output --target=ui-optimized.zip",
     "preview-optimized": "npx serve@latest ./xmlui-optimized-output"
   },
