--- conflicted
+++ resolved
@@ -25,11 +25,7 @@
   } catch (e) {}
 
   return defineConfig({
-<<<<<<< HEAD
-    plugins: [react(), svgr(), ViteYaml(), ViteUeml({}), ...(overrides.plugins || [])],
-=======
-    plugins: [react(), svgr(), ViteYaml(), ViteXmlui({})],
->>>>>>> fb9996d9
+    plugins: [react(), svgr(), ViteYaml(), ViteXmlui({}), ...(overrides.plugins || [])],
     base: withRelativeRoot ? "" : undefined,
     // experimental: {
     //   renderBuiltUrl: (filename, {type, hostType, hostId}) =>{
