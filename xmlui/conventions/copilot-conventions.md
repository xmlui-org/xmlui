# XMLUI Coding Conventions

## Default Values Convention

### Overview

XMLUI components follow a specific pattern for handling default values to ensure consistency between the component metadata and their React Native implementations. The convention ensures that default values are defined in a single location and referenced throughout the codebase, preventing duplication and inconsistencies.

### Convention Rules

1. **Define Default Values in Native Component**:
   - Default values should be defined in a `defaultProps` object in the Native component implementation file (e.g., `ComponentNameNative.tsx`).
   - The `defaultProps` object should explicitly type which properties it's defining defaults for using TypeScript's `Pick` type.

2. **Reference Default Values in Component Implementation**:
   - When destructuring props in the component implementation, reference the `defaultProps` values as defaults.
   - Example: `{ propName = defaultProps.propName } = props`

3. **Reference Default Values in Component Metadata**:
   - In the component metadata file (e.g., `ComponentName.tsx`), import the `defaultProps` from the Native component.
   - Use these default values in the component metadata's `defaultValue` fields.
   - Example: `defaultValue: defaultProps.propName`

4. **Resolution of Inconsistencies**:
   - If inconsistencies are found between metadata and implementation, the XMLUI (metadata) default value prevails.
   - Update the implementation to match the metadata default value.

### Example Implementation

#### ComponentNameNative.tsx
```typescript
type Props = {
  size?: string;
  color?: string;
  // other props...
};

export const defaultProps: Pick<Props, "size" | "color"> = {
  size: "medium",
  color: "primary",
};

export const ComponentName = forwardRef(function ComponentName(
  { 
    size = defaultProps.size,
    color = defaultProps.color,
    // other props with defaults...
  }: Props,
  forwardedRef: ForwardedRef<HTMLDivElement>
) {
  // Component implementation...
});
```

#### ComponentName.tsx
```typescript
import { createMetadata } from "../../abstractions/ComponentDefs";
import { ComponentName, defaultProps } from "./ComponentNameNative";

export const ComponentNameMd = createMetadata({
  props: {
    size: {
      description: "The size of the component",
      valueType: "string",
      defaultValue: defaultProps.size,
    },
    color: {
      description: "The color of the component",
      valueType: "string", 
      defaultValue: defaultProps.color,
    },
    // other props...
  },
  // other metadata...
});

export const componentNameComponentRenderer = createComponentRenderer(
  "ComponentName",
  ComponentNameMd,
  ({ node, extractValue, layoutCss }) => {
    return (
      <ComponentName
        size={extractValue(node.props.size)}
        color={extractValue(node.props.color)}
        style={layoutCss}
      >
        {/* component content */}
      </ComponentName>
    );
  }
);
```

### Common Mistakes to Avoid

1. **Duplicate Default Definitions**:
   - Don't define default values both in `defaultProps` and inline in the component.
   
2. **Inconsistent Types**:
   - Ensure the type of default values is the same in both metadata and implementation (e.g., `"0.1"` string vs `0.1` number).

3. **Setting `defaultProps` on ComponentMetadata**:
   - The `ComponentMetadata` type doesn't have a `defaultProps` property, so avoid lines like:
   ```typescript
   // Do NOT do this as it causes TypeScript errors
   ComponentNameMd.defaultProps = defaultProps;
   ```

4. **Incomplete Default Props Coverage**:
   - Make sure all props with default values follow this convention, not just some of them.

By following these conventions, we ensure that default values are consistently defined and referenced throughout the XMLUI codebase, making maintenance easier and reducing the likelihood of bugs related to default values.

## GitHub Copilot Conventions

### Conversation Context Summary

When GitHub Copilot summarizes the conversation context for the XMLUI project, it should include the following:

1. **Include Conventions File**:
   - Always read the content of the `/Users/dotneteer/source/xmlui/xmlui/conventions/copilot-conventions.md` file into the context summary.
   - This ensures that all conventions are available to Copilot when continuing work on the project.

2. **Maintain Record of Components Processed**:
   - Keep track of which components have been analyzed and modified.
   - List the component file paths that have been worked on.

3. **Record Code Changes**:
   - Summarize the nature of changes made to components.
   - Include specific details about what default prop patterns were implemented or fixed.

4. **Track Inconsistencies Found**:
   - Document any inconsistencies found between component metadata and implementations.
   - Note how these inconsistencies were resolved.

5. **Note Pending Work**:
   - Maintain a list of components or tasks still pending review or updates.

This convention ensures continuity in long-running tasks and helps maintain a consistent approach to code modifications across the XMLUI project.

<<<<<<< HEAD
### Additional Learnings from Component Updates

#### Handling Chart and Visualization Components

1. **Using ResponsiveContainer with className**:
   - When working with visualization libraries like recharts that use ResponsiveContainer, the `className` prop can be passed directly to the ResponsiveContainer.
   - Example with BarChart:
     ```tsx
     // In BarChartNative.tsx
     return (
       <ResponsiveContainer className={className}>
         {/* Chart components */}
       </ResponsiveContainer>
     );
     ```
   - No need for an extra wrapper div when the library's container components already support className.

#### Maintaining Styling Best Practices

1. **Consistency in Style Application**:
   - When applying styles via className, be consistent with how the styles are applied to the component's root element.
   - For components with complex rendering logic (like Avatar's conditional rendering based on url/name), ensure the className is properly applied regardless of the rendering path.

2. **Style and Background Properties**:
   - When a component has both `style` and `className` props, and style contains important visual properties:
     ```tsx
     // In AvatarNative.tsx
     <div
       className={classnames(className, styles.container, {...})}
       style={{ backgroundImage: url ? `url(${url})` : "none", ...style }}
     >
     ```
   - Consider if certain inline style properties can be moved to CSS classes for better maintainability.

3. **Removing Unnecessary Style Properties**:
   - When converting from `layoutCss`/`style` to `className`, review if all style properties are still needed.
   - Properties like positioning, margins, and layout should generally move to CSS classes rather than remain as inline styles.

#### Component Refactoring Patterns

1. **Staged Refactoring**:
   - For complex components, a staged approach works best:
     1. First, update SCSS to use `@layer components`
     2. Next, add `className` prop to component props
     3. Update renderer to use `className` instead of `layoutCss`
     4. Finally, review and update any component-specific styling logic

2. **Testing Visual Components After Update**:
   - After updating styling patterns, verify that:
     - Component renders correctly at all sizes/variants
     - Any conditional styling still works (hover states, active states, etc.)
     - Layout and positioning remain consistent
   - Use the component in various contexts to ensure it behaves as expected with the new styling approach.

These learnings help maintain consistent styling patterns across the XMLUI component library while addressing the specific needs and challenges of different component types.
=======
## Layout Properties Convention

### Overview

XMLUI has a comprehensive system for handling layout properties that affect component styling and positioning. These properties need to be consistently defined, documented, and integrated throughout the codebase. This convention ensures that any new layout property is properly added to all relevant parts of the system.

### Convention Rules

1. **Layout Property Definition**:
   - All layout properties must be added to the `layoutOptionKeys` array in `descriptorHelper.ts`.
   - Properties should be added in alphabetical order within their logical grouping.

2. **Layout Resolver Integration**:
   - Add the property to the `LayoutProps` type definition in `layout-resolver.ts`.
   - Include the property in the `layoutPatterns` object with appropriate pattern validation.
   - Group properties logically (Dimensions, Typography, Animations, etc.) with clear comments.

3. **Documentation Requirements**:
   - Each layout property requires documentation in two places:
     - `layout-props.md`: A concise definition with a link to detailed documentation.
     - `common-units.md`: Detailed explanation of allowed values, examples, and visual demos.

4. **Theme Keyword Links**:
   - Add the property to the `themeKeywordLinks` object in `MetadataProcessor.mjs`.
   - Link format: `"propertyName": "[propertyName](../styles-and-themes/common-units/#anchor-name)"`.
   - Ensure the anchor name exists in the common-units.md file.

### Implementation Process

When adding a new layout property, follow these steps:

1. **Update Type Definitions**:
   ```typescript
   // In layout-resolver.ts
   export type LayoutProps = {
     // ...existing properties
     
     // Add new property in appropriate section with comment
     newProperty?: string | number;
   };
   ```

2. **Update Layout Patterns**:
   ```typescript
   // In layout-resolver.ts - layoutPatterns object
   const layoutPatterns: Record<keyof LayoutProps, RegExp[]> = {
     // ...existing patterns
     
     // Add new property (with validation patterns if needed)
     newProperty: [],
   };
   ```

3. **Update Property Keys**:
   ```typescript
   // In descriptorHelper.ts
   export const layoutOptionKeys = [
     // ...existing keys
     "newProperty",
   ];
   ```

4. **Add Documentation in `layout-props.md`**:
   ```markdown
   ## `newProperty`

   This property [describes what it does](/styles-and-themes/common-units#anchor-name).
   ```

5. **Add Detailed Documentation in `common-units.md`**:
   ```markdown
   ## New Property Values [#anchor-name]

   This value [detailed description of what it does and how it works]...
   
   | Value | Description |
   | ----- | ----------- |
   | `value1` | Description of value1 |
   | `value2` | Description of value2 |
   
   ```xmlui-pg name="Example name"
   <App>
     // Example showing the property in use
   </App>
   ```
   ```

6. **Add Theme Keyword Link**:
   ```javascript
   // In MetadataProcessor.mjs - themeKeywordLinks object
   const themeKeywordLinks = {
     // ...existing links
     newProperty: "[newProperty](../styles-and-themes/common-units/#anchor-name)",
   };
   ```

### Common Patterns for Layout Properties

1. **Size Properties**:
   - Support standard CSS units (`px`, `rem`, `em`, `%`, etc.)
   - May support special values like `auto`, `inherit`, etc.
   - Anchor: `#size`

2. **Color Properties**:
   - Support color names, hex values, rgb/rgba, hsl/hsla
   - May support theme variables with `$` prefix
   - Anchor: `#color`

3. **Style Properties**:
   - Usually support enumerated string values (`solid`, `dashed`, etc.)
   - Document all possible values in a table
   - Create property-specific anchor (e.g., `#border-style`)

4. **Animation Properties**:
   - Document component parts (duration, timing function, etc.)
   - Include examples with visual demonstrations
   - Anchor: specific to property (e.g., `#transition`)

5. **Text and Typography Properties**:
   - Group related properties together in documentation
   - Include visual examples showing differences
   - Anchors: specific to property (e.g., `#text-align`, `#word-spacing`)

### Example Implementation

#### Adding the `transition` Layout Property

1. **Update Layout Properties Type**:
   ```typescript
   // In layout-resolver.ts
   export type LayoutProps = {
     // ...existing properties
     
     // --- Animation
     transition?: string;
   };
   ```

2. **Update Layout Patterns**:
   ```typescript
   // In layout-resolver.ts - layoutPatterns object
   const layoutPatterns: Record<keyof LayoutProps, RegExp[]> = {
     // ...existing patterns
     
     // --- Animation
     transition: [],
   };
   ```

3. **Update Property Keys**:
   ```typescript
   // In descriptorHelper.ts
   export const layoutOptionKeys = [
     // ...existing keys
     "transition",
   ];
   ```

4. **Add Property Documentation in `layout-props.md`**:
   ```markdown
   ## `transition`

   This property is a shorthand for [transition effects](/styles-and-themes/common-units#transition) that specify the CSS property to which a transition effect should be applied, the duration and timing of the transition, and any delay.
   ```

5. **Add Detailed Documentation in `common-units.md`** (simplified example):
   ```markdown
   ## Transition Values [#transition]

   This value specifies the CSS property to animate, the duration, timing function, and delay...
   
   | Timing Function Values | Description |
   | --------------------- | ----------- |
   | `ease`                | Starts slow, becomes fast, then ends slowly... |
   
   ```xmlui-pg name="Transition examples"
   <App>
     // Examples showing transitions
   </App>
   ```
   ```

6. **Add Theme Keyword Link**:
   ```javascript
   // In MetadataProcessor.mjs - themeKeywordLinks object
   const themeKeywordLinks = {
     // ...existing links
     transition: "[transition](../styles-and-themes/common-units/#transition)",
   };
   ```

By following these conventions, we ensure consistent implementation and documentation of layout properties across the XMLUI codebase, making the system more maintainable and easier to extend.

## End-to-End Testing Convention

### Overview

XMLUI components require comprehensive end-to-end testing using Playwright to ensure reliability, accessibility, and performance. This convention establishes patterns for creating thorough test suites that cover all aspects of component behavior, from basic functionality to edge cases and performance optimizations.

### Component Test Location Map

| Component Type | Component Location | Test File Location |
| -------------- | ----------------- | ----------------- |
| Standard Components | `/xmlui/src/components/ComponentName/ComponentName.tsx` | `/xmlui/src/components/ComponentName/ComponentName.spec.ts` |
| Container Components | `/xmlui/src/components/Container/Container.tsx` | `/xmlui/src/components/Container/Container.spec.ts` |
| Form Components | `/xmlui/src/components/FormControl/FormControl.tsx` | `/xmlui/src/components/FormControl/FormControl.spec.ts` |

**Critical Rules for Test Creation:**
1. ✅ ALL component tests MUST be placed in the same folder as the component itself
2. ✅ ALL newly created tests MUST use the `.skip` modifier
3. ✅ Each skipped test MUST include the comment: `// TODO: review these Copilot-created tests`
4. ❌ NEVER place tests in the global test directory (`/tests/tests/`)
5. ❌ NEVER create non-skipped tests for new components

### Convention Rules

1. **Test Structure and Organization**:
   - Tests should be organized into logical sections with clear comments and separators.
   - Use descriptive test names that clearly indicate what behavior is being tested.
   - Group related tests together (e.g., "Size Property Tests", "Edge Cases and Name Processing").

2. **Comprehensive Test Coverage**:
   - **Basic Functionality**: Core component behavior and prop handling
   - **Accessibility**: ARIA attributes, keyboard navigation, screen reader compatibility
   - **Visual States**: Different visual configurations and state transitions
   - **Edge Cases**: Null/undefined props, empty values, special characters
   - **Performance**: Memoization, rapid prop changes, memory stability
   - **Integration**: Component behavior in different layout contexts

3. **Test Implementation Patterns**:
   - Use `initTestBed` for component setup with proper XMLUI markup
   - Create driver instances for component interaction
   - Use `expect.poll()` for async state verification
   - Implement proper cleanup and isolation between tests

4. **Accessibility Testing Requirements**:
   - Verify correct ARIA attributes (`aria-label`, `role`)
   - Test keyboard navigation and focus management
   - Ensure proper alt text for images
   - Validate screen reader compatibility

5. **Performance Testing Patterns**:
   - Test memoization behavior through functional verification
   - Verify efficient prop change handling
   - Test memory stability with multiple component instances
   - Ensure smooth state transitions

### Test Categories and Implementation

#### 1. Basic Functionality Tests
```typescript
test("component renders with basic props", async ({ initTestBed, createComponentDriver }) => {
  await initTestBed(`<ComponentName prop="value"/>`, {});
  const driver = await createComponentDriver();
  
  await expect(driver.component).toBeVisible();
  await expect(driver.component).toContainText("Expected Content");
});
```

#### 2. Accessibility Tests
```typescript
test("component has correct accessibility attributes", async ({ initTestBed, createComponentDriver }) => {
  await initTestBed(`<ComponentName name="Test User"/>`, {});
  const driver = await createComponentDriver();
  
  await expect(driver.component).toHaveAttribute('aria-label', 'Expected Label');
  await expect(driver.component).toHaveAttribute('role', 'expected-role');
});

test("component is keyboard accessible when interactive", async ({ initTestBed, createComponentDriver }) => {
  const { testStateDriver } = await initTestBed(`
    <ComponentName 
      name="Test User"
      onClick="testState = 'keyboard-activated'"
    />
  `, {});
  
  const driver = await createComponentDriver();
  
  await driver.component.focus();
  await expect(driver.component).toBeFocused();
  
  await driver.component.press('Enter');
  await expect.poll(testStateDriver.testState).toEqual('keyboard-activated');
});
```

#### 3. Visual State Tests
```typescript
test("component handles different visual states", async ({ initTestBed, createComponentDriver }) => {
  // Test initial state
  await initTestBed(`<ComponentName state="initial"/>`, {});
  const driver1 = await createComponentDriver();
  await expect(driver1.component).toHaveClass(/initial-state/);
  
  // Test changed state
  await initTestBed(`<ComponentName state="changed"/>`, {});
  const driver2 = await createComponentDriver();
  await expect(driver2.component).toHaveClass(/changed-state/);
});
```

#### 4. Edge Case Tests
```typescript
test("component handles null and undefined props gracefully", async ({ initTestBed, createComponentDriver }) => {
  // Test with undefined props
  await initTestBed(`<ComponentName/>`, {});
  const driver1 = await createComponentDriver();
  await expect(driver1.component).toBeVisible();
  
  // Test with empty string props
  await initTestBed(`<ComponentName prop=""/>`, {});
  const driver2 = await createComponentDriver();
  await expect(driver2.component).toBeVisible();
});

test("component handles special characters correctly", async ({ initTestBed, createComponentDriver }) => {
  await initTestBed(`<ComponentName name="José María"/>`, {});
  const driver = await createComponentDriver();
  await expect(driver.component).toBeVisible();
  // Test specific behavior with special characters
});
```

#### 5. Performance Tests
```typescript
test("component memoization prevents unnecessary re-renders", async ({ initTestBed, createComponentDriver }) => {
  const { testStateDriver } = await initTestBed(`
    <ComponentName 
      name="Test User"
      onClick="testState = ++testState || 1"
    />
  `, {});
  
  const driver = await createComponentDriver();
  
  // Test that memoization works through stable behavior
  await driver.component.click();
  await expect.poll(testStateDriver.testState).toEqual(1);
  
  await driver.component.click();
  await expect.poll(testStateDriver.testState).toEqual(2);
  
  // Component should maintain consistent behavior
  await expect(driver.component).toBeVisible();
});

test("component handles rapid prop changes efficiently", async ({ initTestBed, createComponentDriver }) => {
  // Test multiple rapid prop changes
  await initTestBed(`<ComponentName prop="value1"/>`, {});
  const driver1 = await createComponentDriver();
  await expect(driver1.component).toBeVisible();
  
  await initTestBed(`<ComponentName prop="value2"/>`, {});
  const driver2 = await createComponentDriver();
  await expect(driver2.component).toBeVisible();
  
  // Verify final state is correct
  await expect(driver2.component).toContainText("Expected Final Content");
});
```

#### 6. Integration Tests
```typescript
test("component works correctly in different layout contexts", async ({ initTestBed, createComponentDriver }) => {
  await initTestBed(`<ComponentName name="Layout Test"/>`, {});
  const driver = await createComponentDriver();
  
  // Test basic layout integration
  await expect(driver.component).toBeVisible();
  
  // Test bounding box and dimensions
  const boundingBox = await driver.component.boundingBox();
  expect(boundingBox).not.toBeNull();
  expect(boundingBox!.width).toBeGreaterThan(0);
  expect(boundingBox!.height).toBeGreaterThan(0);
});
```

### Component-Specific Testing Considerations

#### Container Components (like Accordion)
1. **Expansion State Testing**:
   ```typescript
   test("component expands and collapses correctly", async ({ initTestBed, createAccordionDriver }) => {
     await initTestBed(`<Accordion><AccordionItem header="Test">Content</AccordionItem></Accordion>`, {});
     const driver = await createAccordionDriver();
     
     // Test initial collapsed state
     let content = driver.component.locator(".accordion-content");
     await expect(content).not.toBeVisible();
     
     // Click to expand
     const header = driver.component.locator(".accordion-header");
     await header.click();
     
     // Test expanded state
     await expect(content).toBeVisible();
     
     // Click to collapse
     await header.click();
     
     // Test collapsed state again
     await expect(content).not.toBeVisible();
   });
   ```

2. **Multiple Item Testing**:
   ```typescript
   test("multiple items can expand independently", async ({ initTestBed, createAccordionDriver }) => {
     await initTestBed(`
       <Accordion>
         <AccordionItem header="Item 1">Content 1</AccordionItem>
         <AccordionItem header="Item 2">Content 2</AccordionItem>
       </Accordion>
     `, {});
     
     const driver = await createAccordionDriver();
     const headers = driver.component.locator(".accordion-header").all();
     
     // Expand first item
     await (await headers)[0].click();
     
     // Verify first expanded, second collapsed
     let contents = driver.component.locator(".accordion-content").all();
     await expect((await contents)[0]).toBeVisible();
     await expect((await contents)[1]).not.toBeVisible();
   });
   ```

3. **Component API Testing**:
   ```typescript
   test("component API methods work correctly", async ({ initTestBed, createAccordionDriver, page }) => {
     const { testStateDriver } = await initTestBed(`
       <Accordion ref="accordionRef">
         <AccordionItem header="API Test">Content</AccordionItem>
       </Accordion>
       <Button id="expandBtn" onClick="accordionRef.expand('0'); testState = 'expanded'">Expand</Button>
     `, {});
     
     const driver = await createAccordionDriver();
     
     // Test API method
     await page.locator("#expandBtn").click();
     await expect.poll(testStateDriver.testState).toEqual('expanded');
     
     // Verify component state changed
     const content = driver.component.locator(".accordion-content");
     await expect(content).toBeVisible();
   });
   ```

4. **Icon Rendering Testing**:
   ```typescript
   test("component displays custom icons", async ({ initTestBed, createAccordionDriver }) => {
     await initTestBed(`
       <Accordion collapsedIcon="plus" expandedIcon="minus">
         <AccordionItem header="Custom Icons">Content</AccordionItem>
       </Accordion>
     `, {});
     
     const driver = await createAccordionDriver();
     
     // Check collapsed icon
     const icon = driver.component.locator(".chevron");
     await expect(icon).toHaveAttribute("data-icon-name", "plus");
     
     // Expand and check expanded icon
     const header = driver.component.locator(".accordion-header");
     await header.click();
     await expect(icon).toHaveAttribute("data-icon-name", "minus");
   });
   ```

#### Components With Custom Templates

1. **Custom Template Rendering**:
   ```typescript
   test("component renders custom templates correctly", async ({ initTestBed, createComponentDriver }) => {
     await initTestBed(`
       <ComponentName headerTemplate={
         <div>
           <Icon name="star" />
           <Text fontWeight="bold">Custom Template</Text>
         </div>
       }>
         Content
       </ComponentName>
     `, {});
     
     const driver = await createComponentDriver();
     
     // Verify template elements rendered correctly
     await expect(driver.component.locator("svg[data-icon-name='star']")).toBeVisible();
     await expect(driver.component.locator("text=Custom Template")).toBeVisible();
   });
   ```

#### Testing Theme Variables

1. **Theme Variable Application Testing**:
   ```typescript
   test("applies theme variables to specific element parts", async ({ initTestBed, createComponentDriver }) => {
     await initTestBed(`<ComponentName />`, {
       testThemeVars: {
         "backgroundColor-header-ComponentName": "rgb(255, 0, 0)",
         "color-content-ComponentName": "rgb(0, 255, 0)",
       },
     });
     
     const driver = await createComponentDriver();
     
     // Check styles applied to specific component parts
     await expect(driver.component.locator(".header")).toHaveCSS("background-color", "rgb(255, 0, 0)");
     await expect(driver.component.locator(".content")).toHaveCSS("color", "rgb(0, 255, 0)");
   });
   ```

2. **Border and Padding Theme Variables**:
   ```typescript
   test("applies border and padding theme variables correctly", async ({ initTestBed, createComponentDriver }) => {
     await initTestBed(`<ComponentName />`, {
       testThemeVars: {
         "border-ComponentName": "1px solid rgb(255, 0, 0)",
         "padding-ComponentName": "10px",
       },
     });
     
     const driver = await createComponentDriver();
     
     // Check border properties
     await expect(driver.component).toHaveCSS("border-width", "1px");
     await expect(driver.component).toHaveCSS("border-style", "solid");
     await expect(driver.component).toHaveCSS("border-color", "rgb(255, 0, 0)");
     
     // Check padding
     await expect(driver.component).toHaveCSS("padding", "10px");
   });
   ```

3. **Border Side-Specific Theme Variables**:
   ```typescript
   test("prioritizes specific border sides over general border", async ({ initTestBed, createComponentDriver }) => {
     await initTestBed(`<ComponentName />`, {
       testThemeVars: {
         "border-ComponentName": "1px solid rgb(0, 0, 0)",
         "borderLeft-ComponentName": "2px dashed rgb(255, 0, 0)",
       },
     });
     
     const driver = await createComponentDriver();
     
     // Check general borders applied to most sides
     await expect(driver.component).toHaveCSS("border-top-width", "1px");
     await expect(driver.component).toHaveCSS("border-right-width", "1px");
     await expect(driver.component).toHaveCSS("border-bottom-width", "1px");
     
     // Check specific side override
     await expect(driver.component).toHaveCSS("border-left-width", "2px");
     await expect(driver.component).toHaveCSS("border-left-style", "dashed");
     await expect(driver.component).toHaveCSS("border-left-color", "rgb(255, 0, 0)");
   });
   ```

### Test Name and Organization Patterns

1. **Naming Components Tests by Feature**:
   - Avoid: `"test component with value X"`
   - Prefer: `"renders with size=small correctly"`

2. **Naming Pattern for Behavior Tests**:
   - `"{verb} {feature} {when/with} {condition}"`
   - Examples: 
     - `"expands when header is clicked"`
     - `"applies red background with danger prop"`
     - `"renders placeholder when value is empty"`

3. **Naming Pattern for Property Tests**:
   - `"prioritizes {specific-prop} over {general-prop}"`
   - `"applies {style} to {component-part} with {theme-var}"`
   - Examples:
     - `"prioritizes borderLeftWidth over borderWidth"`
     - `"applies padding to all sides with padding theme var"`

4. **Test Organization Patterns**:
   ```typescript
   // =============================================================================
   // BASIC FUNCTIONALITY TESTS
   // =============================================================================
   
   test("renders with basic props", async () => {});
   test("updates display when props change", async () => {});
   
   // =============================================================================
   // ACCESSIBILITY TESTS
   // =============================================================================
   
   test("has correct accessibility attributes", async () => {});
   test("is keyboard accessible when interactive", async () => {});
   
   // =============================================================================
   // VISUAL STATE TESTS
   // =============================================================================
   
   test("applies theme variables correctly", async () => {});
   test("handles different visual states", async () => {});
   
   // =============================================================================
   // EDGE CASE TESTS
   // =============================================================================
   
   test("handles null and undefined props gracefully", async () => {});
   test("handles special characters correctly", async () => {});
   
   // =============================================================================
   // PERFORMANCE TESTS
   // =============================================================================
   
   test("memoization prevents unnecessary re-renders", async () => {});
   
   // =============================================================================
   // INTEGRATION TESTS
   // =============================================================================
   
   test("works correctly in different layout contexts", async () => {});
   ```

By following these conventions, XMLUI components will have comprehensive, reliable, and maintainable end-to-end test suites that ensure quality and performance across all scenarios.

### Skipped Test Creation Convention

When creating skeleton tests for components, follow these guidelines to ensure consistency and maintainability across the test suite. These tests provide a roadmap for future implementation while maintaining a clear structure.

#### Convention Rules (CRITICAL)

1. **Test Structure Organization**:
   - Organize existing tests into appropriate categories (Basic Functionality, Accessibility, etc.)
   - Maintain clear section separators with consistent formatting
   - Keep related tests grouped together within their sections

2. **Test Naming Conventions**:
   - Rename existing tests to follow naming conventions (as described in Test Name and Organization Patterns)
   - Use descriptive, action-oriented names that clearly indicate what's being tested
   - Be specific about the behavior or prop being verified

3. **Skipped Test Creation** (MANDATORY):
   - ✅ ALL newly created tests MUST be skipped using the `.skip` modifier
   - ✅ ALWAYS include the standard TODO comment: `// TODO: review these Copilot-created tests`
   - ✅ Implement a complete test body that follows test patterns for that category
   - ❌ NEVER create non-skipped tests when adding skeleton tests to components

4. **Complete Implementation**:
   - Even in skipped tests, provide a complete implementation
   - Include proper assertions that verify the expected behavior
   - Structure the test to provide a clear example of how it should work when enabled

#### Implementation Process

1. **Organize Tests by Category**:
   ```typescript
   // =============================================================================
   // BASIC FUNCTIONALITY TESTS
   // =============================================================================

   // (Basic tests here)

   // =============================================================================
   // ACCESSIBILITY TESTS
   // =============================================================================

   // (Accessibility tests here)
   ```

2. **Rename Existing Tests with Clear Patterns**:
   - Before: `test("component test", async () => {...})`
   - After: `test("renders with size={size} correctly", async () => {...})`

3. **Add Skipped Tests with TODO Comments**:
   ```typescript
   test.skip("component applies correct theme variables", async ({ initTestBed, createComponentDriver }) => {
     // TODO: review these Copilot-created tests
     
     await initTestBed(`<ComponentName />`, {
       testThemeVars: {
         "backgroundColor-ComponentName": "rgb(255, 0, 0)",
       },
     });
     
     const driver = await createComponentDriver();
     await expect(driver.component).toHaveCSS("background-color", "rgb(255, 0, 0)");
   });
   ```

4. **Implement Complete Test Bodies**:
   ```typescript
   test.skip("handles keyboard navigation correctly", async ({ initTestBed, createComponentDriver }) => {
     // TODO: review these Copilot-created tests
     
     const { testStateDriver } = await initTestBed(`
       <ComponentName 
         onKeyDown="testState = 'key-pressed'"
       />
     `, {});
     
     const driver = await createComponentDriver();
     
     // Focus the component
     await driver.component.focus();
     await expect(driver.component).toBeFocused();
     
     // Test keyboard interaction
     await driver.component.press('Enter');
     await expect.poll(testStateDriver.testState).toEqual('key-pressed');
   });
   ```

#### Example Test Suite with Skipped Tests

```typescript
import { test, expect } from '@playwright/test';

// =============================================================================
// BASIC FUNCTIONALITY TESTS
// =============================================================================

test("renders with default props", async ({ initTestBed, createComponentDriver }) => {
  await initTestBed(`<ComponentName />`, {});
  const driver = await createComponentDriver();
  await expect(driver.component).toBeVisible();
});

test.skip("updates display when prop changes", async ({ initTestBed, createComponentDriver }) => {
  // TODO: review these Copilot-created tests
  
  // Test with initial prop
  await initTestBed(`<ComponentName value="initial" />`, {});
  let driver = await createComponentDriver();
  await expect(driver.component).toContainText("initial");
  
  // Test with updated prop
  await initTestBed(`<ComponentName value="updated" />`, {});
  driver = await createComponentDriver();
  await expect(driver.component).toContainText("updated");
});

// =============================================================================
// ACCESSIBILITY TESTS
// =============================================================================

test.skip("has correct accessibility attributes", async ({ initTestBed, createComponentDriver }) => {
  // TODO: review these Copilot-created tests
  
  await initTestBed(`<ComponentName label="Accessible Component" />`, {});
  const driver = await createComponentDriver();
  
  await expect(driver.component).toHaveAttribute('role', 'button');
  await expect(driver.component).toHaveAttribute('aria-label', 'Accessible Component');
  await expect(driver.component).toHaveAttribute('tabindex', '0');
});
```

### Best Practices for Skipped Tests

1. **Clear Reasoning**: The skipped test should clearly indicate why it's important to implement later
2. **Full Implementation**: Implement the complete test body, not just a placeholder
3. **Readable Examples**: Make the test easy to understand for developers who will enable it later
4. **Descriptive Names**: Use clear test names that explain exactly what behavior is being tested
5. **Proper Isolation**: Each skipped test should be independent of other tests
6. **Comprehensive Coverage**: Create skipped tests for all important functionality, even if it's not implemented yet

### Common Mistakes to Avoid

1. **Empty Test Bodies**: Don't create skipped tests without implementing the test body
2. **Missing Comments**: Always include the TODO comment explaining these are Copilot-created tests
3. **Vague Names**: Avoid generic test names like "test component behavior"
4. **Untestable Assertions**: Don't make assertions that can't be tested with the current implementation
5. **Incomplete Categories**: Make sure all required test categories (accessibility, etc.) are represented

By following these conventions for skipped tests, you create a valuable roadmap for future test implementation while maintaining a clear and organized test structure. This approach helps ensure comprehensive test coverage even when all tests aren't immediately ready to run.

### Test File Location Conventions (CRITICAL)

When creating component tests, follow these location conventions:

1. **Component-Level Test Location** (MANDATORY):
   - ✅ Test files MUST be located in the same directory as the component being tested
   - ✅ Use the naming convention `ComponentName.spec.ts` for test files
   - ✅ Example: For a component defined in `/components/Button/Button.tsx`, the test MUST be at `/components/Button/Button.spec.ts`
   - ❌ NEVER place test files in the global test directory (`/tests/tests/`)

2. **Test Import Paths**:
   - Import test utilities from the testing directory:
     ```typescript
     import { expect, test } from "../../testing/fixtures";
     import { getStyles } from "../../testing/component-test-helpers";
     ```
   - Adjust import paths based on the relative location of the component and testing utilities

3. **Component Driver Parameters**:
   - Use the appropriate fixture parameters based on component needs:
     ```typescript
     test.skip("basic test", async ({ initTestBed, createComponentDriver }) => {
       // For components with component drivers
     });
     ```

4. **Test Execution Context**:
   - Tests should be executed from the component's directory
   - Run specific component tests with: `npx playwright test ComponentName.spec.ts`
   - Test runners will automatically locate tests in the component directories

This location convention ensures tests are closely associated with their components, making the codebase easier to maintain and navigate. It also simplifies the process of finding and updating tests when component implementations change.

### Test Execution and Verification

### Proper Test File Structure Example

Below is an example of a correctly structured skeleton test file for a component. Note that ALL tests are marked with `.skip` and include the required TODO comment:

```typescript
import { test, expect } from "../../testing/fixtures";
import { getStyles } from "../../testing/component-test-helpers";

// Constants for testing
const RED = "rgb(255, 0, 0)";
const GREEN = "rgb(0, 255, 0)";

// =============================================================================
// BASIC FUNCTIONALITY TESTS
// =============================================================================

test.skip("component renders with basic props", async ({ initTestBed, createComponentDriver }) => {
  // TODO: review these Copilot-created tests
  
  await initTestBed(`<ComponentName prop="value"/>`);
  const driver = await createComponentDriver();
  
  await expect(driver.component).toBeVisible();
  await expect(driver.component).toContainText("Expected Content");
});

// =============================================================================
// ACCESSIBILITY TESTS
// =============================================================================

test.skip("component has correct accessibility attributes", async ({ initTestBed, createComponentDriver }) => {
  // TODO: review these Copilot-created tests
  
  await initTestBed(`<ComponentName label="Accessible Label"/>`);
  const driver = await createComponentDriver();
  
  await expect(driver.component).toHaveAttribute('role', 'button');
  await expect(driver.component).toHaveAttribute('aria-label', 'Accessible Label');
});

// =============================================================================
// VISUAL STATE TESTS
// =============================================================================

test.skip("component applies theme variables correctly", async ({ initTestBed, createComponentDriver }) => {
  // TODO: review these Copilot-created tests
  
  await initTestBed(`<ComponentName />`, {
    testThemeVars: {
      "backgroundColor-ComponentName": RED,
    },
  });
  
  const driver = await createComponentDriver();
  await expect(driver.component).toHaveCSS("background-color", RED);
});

// All remaining test categories follow the same pattern...
```

This example shows the proper structure with:
1. Correct imports from the testing directory
2. Section separators for test categories
3. ALL tests marked with `.skip`
4. Required TODO comment in each test
5. Proper test implementation following the patterns
>>>>>>> ce0ff76d
<|MERGE_RESOLUTION|>--- conflicted
+++ resolved
@@ -138,63 +138,6 @@
 
 This convention ensures continuity in long-running tasks and helps maintain a consistent approach to code modifications across the XMLUI project.
 
-<<<<<<< HEAD
-### Additional Learnings from Component Updates
-
-#### Handling Chart and Visualization Components
-
-1. **Using ResponsiveContainer with className**:
-   - When working with visualization libraries like recharts that use ResponsiveContainer, the `className` prop can be passed directly to the ResponsiveContainer.
-   - Example with BarChart:
-     ```tsx
-     // In BarChartNative.tsx
-     return (
-       <ResponsiveContainer className={className}>
-         {/* Chart components */}
-       </ResponsiveContainer>
-     );
-     ```
-   - No need for an extra wrapper div when the library's container components already support className.
-
-#### Maintaining Styling Best Practices
-
-1. **Consistency in Style Application**:
-   - When applying styles via className, be consistent with how the styles are applied to the component's root element.
-   - For components with complex rendering logic (like Avatar's conditional rendering based on url/name), ensure the className is properly applied regardless of the rendering path.
-
-2. **Style and Background Properties**:
-   - When a component has both `style` and `className` props, and style contains important visual properties:
-     ```tsx
-     // In AvatarNative.tsx
-     <div
-       className={classnames(className, styles.container, {...})}
-       style={{ backgroundImage: url ? `url(${url})` : "none", ...style }}
-     >
-     ```
-   - Consider if certain inline style properties can be moved to CSS classes for better maintainability.
-
-3. **Removing Unnecessary Style Properties**:
-   - When converting from `layoutCss`/`style` to `className`, review if all style properties are still needed.
-   - Properties like positioning, margins, and layout should generally move to CSS classes rather than remain as inline styles.
-
-#### Component Refactoring Patterns
-
-1. **Staged Refactoring**:
-   - For complex components, a staged approach works best:
-     1. First, update SCSS to use `@layer components`
-     2. Next, add `className` prop to component props
-     3. Update renderer to use `className` instead of `layoutCss`
-     4. Finally, review and update any component-specific styling logic
-
-2. **Testing Visual Components After Update**:
-   - After updating styling patterns, verify that:
-     - Component renders correctly at all sizes/variants
-     - Any conditional styling still works (hover states, active states, etc.)
-     - Layout and positioning remain consistent
-   - Use the component in various contexts to ensure it behaves as expected with the new styling approach.
-
-These learnings help maintain consistent styling patterns across the XMLUI component library while addressing the specific needs and challenges of different component types.
-=======
 ## Layout Properties Convention
 
 ### Overview
@@ -1076,5 +1019,4 @@
 2. Section separators for test categories
 3. ALL tests marked with `.skip`
 4. Required TODO comment in each test
-5. Proper test implementation following the patterns
->>>>>>> ce0ff76d
+5. Proper test implementation following the patterns