--- conflicted
+++ resolved
@@ -198,21 +198,12 @@
           "require": "./dist/lib/*.css"
         },
         "./index.scss": {
-<<<<<<< HEAD
-          "import": "./dist/lib/scss/index.scss",
-          "require": "./dist/lib/scss/index.scss"
-        },
-        "./themes.scss": {
-          "import": "./dist/lib/scss/components-core/theming/_themes.scss",
-          "require": "./dist/lib/scss/components-core/theming/_themes.scss"
-=======
           "import": "./dist/lib/index.scss",
           "require": "./dist/lib/index.scss"
         },
         "./themes.scss": {
           "import": "./dist/lib/_themes.scss",
           "require": "./dist/lib/_themes.scss"
->>>>>>> 90745b18
         },
         "./vite-xmlui-plugin": {
           "import": "./dist/scripts/bin/vite-xmlui-plugin.js",
