{
  "name": "xmlui",
  "version": "0.7.25",
  "sideEffects": false,
  "scripts": {
    "start-test-bed": "cd src/testing/infrastructure && xmlui start",
    "build:test-bed": "cd src/testing/infrastructure && xmlui build --build-mode=INLINE_ALL --withHostingMetaFiles",
    "build:bin": "tsc -p tsconfig.bin.json",
    "build:xmlui": "vite build --mode lib",
    "build:xmlui-standalone": "vite build --mode standalone",
    "build:xmlui-metadata": "vite build --mode metadata",
    "build": "rimraf dist && tsc && npm run build:bin && npm run build:xmlui-metadata && npm run build:xmlui && npm run build:xmlui-standalone",
    "test": "npm run test:unit",
    "test:unit": "vitest run",
    "test:e2e": "playwright test",
    "test:e2e-smoke": "playwright test --project smoke",
    "test:e2e-ui": "npm run test:e2e -- --ui",
    "prepublishOnly": "clean-package && npm run build",
    "postpublish": "clean-package restore",
    "prepare-docs-data": "npm run build:xmlui-metadata",
    "generate-docs": "node scripts/generate-docs/get-docs.mjs"
  },
  "dependencies": {
    "@eslint-community/regexpp": "4.10.0",
    "@formkit/auto-animate": "0.7.0",
    "@modyfi/vite-plugin-yaml": "1.1.0",
    "@monaco-editor/react": "4.4.6",
    "@popperjs/core": "2.11.6",
    "@radix-ui/react-accordion": "^1.2.0",
    "@radix-ui/react-alert-dialog": "^1.1.2",
    "@radix-ui/react-dialog": "1.0.5",
    "@radix-ui/react-dropdown-menu": "2.0.6",
    "@radix-ui/react-hover-card": "1.0.7",
    "@radix-ui/react-popover": "^1.1.2",
    "@radix-ui/react-radio-group": "1.1.3",
    "@radix-ui/react-select": "^2.1.2",
    "@radix-ui/react-slider": "^1.2.3",
    "@radix-ui/react-tabs": "1.1.0",
    "@radix-ui/react-visually-hidden": "1.0.3",
    "@remix-run/react": "2.9.1",
    "@tanstack/react-query": "4.32.6",
    "@tanstack/react-query-devtools": "4.32.6",
    "@tanstack/react-table": "8.17.3",
    "@tanstack/react-virtual": "3.10.8",
    "@types/color": "3.0.6",
    "@vitejs/plugin-react": "4.3.0",
    "adm-zip": "0.5.10",
    "axios": "1.7.7",
    "cmdk": "^1.0.4",
    "color": "4.2.3",
    "date-fns": "2.30.0",
    "dexie": "3.2.4",
    "dotenv": "16.3.1",
    "embla-carousel-autoplay": "^8.3.0",
    "embla-carousel-react": "^8.3.0",
    "emoji-picker-react": "4.4.10",
    "glob": "7.2.0",
    "immer": "9.0.16",
    "lodash-es": "4.17.21",
    "memoize-one": "6.0.0",
    "monaco-editor": "0.34.1",
    "msw": "2.0.1",
    "oidc-client-ts": "2.1.0",
    "react": "18.2.0",
    "react-currency-input-field": "3.6.9",
    "react-datepicker": "4.25.0",
    "react-day-picker": "8.10.1",
    "react-dom": "18.2.0",
    "react-dropzone": "14.2.3",
    "react-helmet-async": "1.3.0",
    "react-hot-toast": "2.4.1",
    "react-icons": "4.8.0",
    "react-imask": "7.1.3",
    "react-markdown": "^9.0.1",
    "react-measure": "2.5.2",
    "react-popper": "2.3.0",
    "react-resizable-panels": "2.0.19",
    "react-router-dom": "6.23.0",
    "react-select": "5.7.4",
    "react-sticky-el": "^2.1.1",
    "react-textarea-autosize": "8.5.3",
    "react-virtualized-auto-sizer": "1.0.24",
    "react-window": "1.8.10",
<<<<<<< HEAD
=======
    "recharts": "^2.15.1",
    "remark-gfm": "^4.0.1",
>>>>>>> 678697b5
    "sass": "1.55.0",
    "scroll-into-view-if-needed": "^3.1.0",
    "shiki": "^1.14.1",
    "ts-node": "10.9.1",
    "unist-util-visit": "^5.0.0",
    "use-context-selector": "1.4.1",
    "virtua": "0.40.0",
    "vite-plugin-lib-inject-css": "1.3.0",
    "vite-plugin-svgr": "4.2.0",
    "yargs": "17.7.2"
  },
  "devDependencies": {
    "@babel/core": "7.19.6",
    "@babel/preset-env": "7.19.4",
    "@babel/preset-typescript": "7.18.6",
    "@playwright/test": "1.50.1",
    "@types/adm-zip": "0.5.4",
    "@types/glob": "7.2.0",
    "@types/lodash-es": "4.17.6",
    "@types/node": "18.11.5",
    "@types/react": "18.2.23",
    "@types/react-datepicker": "4.19.5",
    "@types/react-dom": "18.2.8",
    "@types/react-measure": "^2.0.8",
    "@types/react-pdf": "5.7.2",
    "@types/react-window": "1.8.8",
    "@types/yargs": "17.0.31",
    "@typescript-eslint/eslint-plugin": "6.7.4",
    "@typescript-eslint/parser": "6.19.0",
    "babel-loader": "8.2.5",
    "clean-package": "2.2.0",
    "eslint": "^8.57.0",
    "eslint-import-resolver-typescript": "3.6.1",
    "eslint-plugin-import": "2.28.1",
    "eslint-plugin-jsx-a11y": "6.7.1",
    "eslint-plugin-react": "7.33.2",
    "eslint-plugin-react-hooks": "4.6.0",
    "prettier": "^3.3.3",
    "rimraf": "6.0.1",
    "rollup-plugin-visualizer": "5.8.3",
    "serve": "14.2.0",
    "typescript": "5.7.3",
    "vite": "5.4.9",
    "vite-plugin-dts": "4.5.0",
    "vitest": "^3.0.3"
  },
  "optionalDependencies": {
    "@rollup/rollup-linux-x64-gnu": "4.20.0",
    "@rollup/rollup-win32-x64-msvc": "4.20.0"
  },
  "files": [
    "dist",
    "src/styles"
  ],
  "bin": {
    "xmlui": "./bin/bootstrap.js"
  },
  "clean-package": {
    "replace": {
      "bin": {
        "xmlui": "dist/scripts/bin/bootstrap.js"
      },
      "main": "./dist/xmlui.umd.js",
      "module": "./dist/xmlui.mjs",
      "types": "./dist/xmlui.d.ts",
      "exports": {
        ".": {
          "import": "./dist/xmlui.mjs",
          "require": "./dist/xmlui.umd.js"
        },
        "./*.css": {
          "import": "./dist/*.css",
          "require": "./dist/*.css"
        },
        "./index.scss": {
          "import": "./src/index.scss",
          "require": "./src/index.scss"
        },
        "./vite-ueml-plugin": {
          "import": "./dist/scripts/bin/vite-ueml-plugin.js",
          "require": "./dist/scripts/bin/vite-ueml-plugin.js"
        }
      }
    }
  },
  "main": "./src/index.ts",
  "exports": {
    ".": {
      "import": "./src/index.ts",
      "require": "./src/index.ts"
    },
    "./index.scss": {
      "import": "./src/index.scss",
      "require": "./src/index.scss"
    },
    "./themes.scss": {
      "import": "./src/components-core/theming/_themes.scss"
    },
    "./vite-ueml-plugin": {
      "import": "./bin/vite-ueml-plugin.js",
      "require": "./bin/vite-ueml-plugin.js"
    }
  },
  "browserslist": {
    "production": [
      ">0.2%",
      "not dead",
      "not op_mini all"
    ],
    "development": [
      "last 1 chrome version",
      "last 1 firefox version",
      "last 1 safari version"
    ]
  },
  "repository": {
    "url": "https://github.com/xmlui-com/xmlui.git"
  },
  "msw": {
    "workerDirectory": "src/testing/infrastructure"
  }
}<|MERGE_RESOLUTION|>--- conflicted
+++ resolved
@@ -81,11 +81,8 @@
     "react-textarea-autosize": "8.5.3",
     "react-virtualized-auto-sizer": "1.0.24",
     "react-window": "1.8.10",
-<<<<<<< HEAD
-=======
     "recharts": "^2.15.1",
     "remark-gfm": "^4.0.1",
->>>>>>> 678697b5
     "sass": "1.55.0",
     "scroll-into-view-if-needed": "^3.1.0",
     "shiki": "^1.14.1",
