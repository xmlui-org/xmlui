--- conflicted
+++ resolved
@@ -2,17 +2,6 @@
 import { transformSource } from "./xmlui";
 
 describe("Ueml transform - errors", () => {
-<<<<<<< HEAD
-  // it("Invalid child node name in a component", () => {
-  //   try {
-  //     transformSource("<Stack><blabla /></Stack>");
-  //     assert.fail("Exception expected");
-  //   } catch (err) {
-  //     expect(err.toString().includes("T009")).equal(true);
-  //   }
-  // });
-=======
->>>>>>> 85cab1fc
 
   it("Missing name in compound component", () => {
     try {
