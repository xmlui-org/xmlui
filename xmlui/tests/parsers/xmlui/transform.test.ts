--- conflicted
+++ resolved
@@ -12,18 +12,6 @@
     }
   });
 
-<<<<<<< HEAD
-  // it("Lowercase component fails", () => {
-  //   try {
-  //     transformSource("<stack />");
-  //     assert.fail("Exception expected");
-  //   } catch (err) {
-  //     expect(err.toString().includes("T002")).equal(true);
-  //   }
-  // });
-
-=======
->>>>>>> 85cab1fc
   it.todo("Unmatched tag names", () => {
     try {
       const cd = transformSource("<Stack></NotStack>");
