import { describe, expect, it, assert } from "vitest";
import type { ComponentDef, CompoundComponentDef } from "@abstractions/ComponentDefs";
import { transformSource } from "./xmlui";

describe("Xmlui transform - child elements", () => {
  it("Lowercase letters are allowed", () => {
    const cd = transformSource(
      "<b>text here</b>",
    ) as ComponentDef;
    expect(cd.children![0].type).equal("TextNode");
    expect((cd.children![0].props! as any).value).equal("text here");
  });

  it("Comments ignored, whitespace collapsed", () => {
    const cd = transformSource(
      "<H1>  <!-- comment -->  <!-- --><!-- -->     text here</H1>",
    ) as ComponentDef;
    expect(cd.children![0].type).equal("TextNode");
    expect((cd.children![0].props! as any).value).equal(" text here");
  });

  it("Comments ignored ws between words collapsed", () => {
    const cd = transformSource("<H1>hi  <!-- comment -->  there</H1>") as ComponentDef;
    expect(cd.children![0].type).equal("TextNode");
    expect((cd.children![0].props! as any).value).equal("hi there");
  });

  it("Comments ignored between words", () => {
    const cd = transformSource("<H1>hi<!-- comment -->there</H1>") as ComponentDef;
    expect(cd.children![0].type).equal("TextNode");
    expect((cd.children![0].props! as any).value).equal("hithere");
  });

  it("string literal as child #1", () => {
    const cd = transformSource("<H1>'hi   '    </H1>") as ComponentDef;
    expect(cd.children![0].type).equal("TextNode");
    expect((cd.children![0].props! as any).value).equal("hi ");
  });

  it("string literal as child #2", () => {
    const cd = transformSource("<H1>    'hi   '</H1>") as ComponentDef;
    expect(cd.children![0].type).equal("TextNode");
    expect((cd.children![0].props! as any).value).equal("hi ");
  });

  it("string literal as child #3", () => {
    const cd = transformSource('<Stack> "123 ""abc"   </Stack>') as ComponentDef;
    expect(cd.children![0].type).equal("TextNode");
    expect((cd.children![0].props! as any).value).equal(' "123 ""abc" ');
  });

  it("CData as child", () => {
    const cd = transformSource("<H1><![CDATA[hi]]></H1>") as ComponentDef;
    expect(cd.children![0].type).equal("TextNodeCData");
    expect((cd.children![0].props! as any).value).equal("hi");
  });

  it("string literal then text as child", () => {
    const cd = transformSource("<H1>'hi     '     there</H1>") as ComponentDef;
    expect(cd.children![0].type).equal("TextNode");
    expect((cd.children![0].props! as any).value).equal("'hi ' there");
  });

  it("string literal then CData as child", () => {
    const cd = transformSource("<H1>'hi     ' <![CDATA[there]]></H1>") as ComponentDef;
    expect(cd.children![0].type).equal("TextNodeCData");
    expect((cd.children![0].props! as any).value).equal("hi there");
  });

  it("string literal #2 then CData as child", () => {
    const cd = transformSource("<H1>'hi'    <![CDATA[there]]></H1>") as ComponentDef;
    expect(cd.children![0].type).equal("TextNodeCData");
    expect((cd.children![0].props! as any).value).equal("hithere");
  });

  it("string literal, text, CData as child", () => {
    const cd = transformSource(
      "<H1>hi   <![CDATA[there]]> 'all'  <![CDATA[people]]></H1>",
    ) as ComponentDef;
    expect(cd.children![0].type).equal("TextNodeCData");
    expect((cd.children![0].props! as any).value).equal("hi thereallpeople");
  });

  it("text and element as child #1", () => {
    const cd = transformSource(`
      <Stack>
        hello
        <Button>hi</Button>
        bello
      </Stack>
    `) as ComponentDef;
    expect(cd.type).equal("Stack");
    expect((cd.children![0].props! as any).value).equal(" hello ");
    expect(cd.children![1].type).equal("Button");
    expect((cd.children![2].props! as any).value).equal(" bello ");
  });

  it("text and element as child #2", () => {
    const cd = transformSource(`
      <Stack>
        This is a text segment before a Button component.
        <Button label="I'm a non-functional Button"/>
        This is a text segment after a Button and before an Icon
        <Icon name='user' />
      </Stack>
    `) as ComponentDef;
    expect(cd.type).equal("Stack");
    expect((cd.children![0].props! as any).value).equal(
      " This is a text segment before a Button component. ",
    );
    expect(cd.children![1].type).equal("Button");
    expect((cd.children![2].props! as any).value).equal(
      " This is a text segment after a Button and before an Icon ",
    );
    expect(cd.children![3].type).equal("Icon");
  });

  describe("vars", () => {
<<<<<<< HEAD
    // it("vars fails with compound component", () => {
    //   try {
    //     transformSource("<Component name='MyComp'><Stack /><vars/></Component>");
    //     assert.fail("Exception expected");
    //   } catch (err) {
    //     expect(err.toString().includes("T009")).equal(true);
    //   }
    // });

=======
>>>>>>> 85cab1fc
    it("var fails with missing name attribute", () => {
      try {
        transformSource("<Stack><var/></Stack>");
        assert.fail("Exception expected");
      } catch (err) {
        expect(err.toString()).includes("T012");
      }
    });

    it("var fails with empty name attribute", () => {
      try {
        transformSource("<Stack><var name=''/></Stack>");
        assert.fail("Exception expected");
      } catch (err) {
        expect(err.toString()).includes("T012");
      }
    });

    it("dotted var works #1", () => {
      const cd = transformSource("<Stack var.myVar='123'></Stack>") as ComponentDef;
      expect(cd.type).equal("Stack");
      expect(cd.vars!.myVar).equal("123");
    });

    it("var with name/value attr works #1", () => {
      const cd = transformSource("<Stack><var name='myVar' value='123'/></Stack>") as ComponentDef;
      expect(cd.type).equal("Stack");
      expect(cd.vars!.myVar).equal("123");
    });

    it("var with name/value attr works #2", () => {
      const cd = transformSource(`
      <Stack>
        <var name='myVar' value='123'/>
        <var name='other' value='234'/>
      </Stack>
    `) as ComponentDef;
      expect(cd.type).equal("Stack");
      expect(cd.vars!.myVar).equal("123");
      expect(cd.vars!.other).equal("234");
    });

    it("var with name and text works #1", () => {
      const cd = transformSource("<Stack><var name='myVar'>123</var></Stack>") as ComponentDef;
      expect(cd.type).equal("Stack");
      expect(cd.vars!.myVar).equal("123");
    });

    it("var with name and text works #2", () => {
      const cd = transformSource(`
      <Stack>
        <var name='myVar'>123</var>
        <var name="other">234</var>
      </Stack>
    `) as ComponentDef;
      expect(cd.type).equal("Stack");
      expect(cd.vars!.myVar).equal("123");
      expect(cd.vars!.other).equal("234");
    });

    it("vars with name results null", () => {
      const cd = transformSource("<Stack><var name='myVar'/></Stack>") as ComponentDef;
      expect(cd.type).equal("Stack");
      expect(cd.vars!.myVar).equal(null);
    });

    it("var becomes array #1", () => {
      const cd = transformSource(
        "<Stack><var name='myVar' value='123'/><var name='myVar' value='234'/></Stack>",
      ) as ComponentDef;
      expect(cd.type).equal("Stack");
      expect(cd.vars!.myVar).deep.equal(["123", "234"]);
    });
  });

  // --- Props
  describe("props", () => {
<<<<<<< HEAD
    // it("prop fails with compound component", () => {
    //   try {
    //     transformSource("<Component name='MyComp'><Stack /><propertys/></Component>");
    //     assert.fail("Exception expected");
    //   } catch (err) {
    //     expect(err.toString().includes("T009")).equal(true);
    //   }
    // });

=======
>>>>>>> 85cab1fc
    it("prop fails with invalid attribute", () => {
      try {
        transformSource("<Stack><property blabla='123'/></Stack>");
        assert.fail("Exception expected");
      } catch (err) {
        expect(err.toString()).includes("T011");
      }
    });

    it("prop fails with missing name attribute", () => {
      try {
        transformSource("<Stack><property/></Stack>");
        assert.fail("Exception expected");
      } catch (err) {
        expect(err.toString()).includes("T012");
      }
    });

    it("prop fails with empty name attribute", () => {
      try {
        transformSource("<Stack><property name=''/></Stack>");
        assert.fail("Exception expected");
      } catch (err) {
        expect(err.toString()).includes("T012");
      }
    });

    it("implicit props with attr works #1", () => {
      const cd = transformSource("<Stack myProp='123'/>") as ComponentDef;
      expect(cd.type).equal("Stack");
      expect((cd.props! as any).myProp).equal("123");
    });

    it("implicit props with attr works #2", () => {
      const cd = transformSource("<Stack myProp='123' other='234'/>") as ComponentDef;
      expect(cd.type).equal("Stack");
      expect((cd.props! as any).myProp).equal("123");
      expect((cd.props! as any).other).equal("234");
    });

    it("implicit props namespace is ignored (yet)", () => {
      const cd = transformSource("<Stack ns1.ns:myProp='123'/>") as ComponentDef;
      expect(cd.type).equal("Stack");
      expect(cd.props.myProp).equal("123");
    });

    it("prop with name/value attr works #1", () => {
      const cd = transformSource(
        "<Stack><property name='myProp' value='123'/></Stack>",
      ) as ComponentDef;
      expect(cd.type).equal("Stack");
      expect((cd.props! as any).myProp).equal("123");
    });

    it("prop with name/value attr works #2", () => {
      const cd = transformSource(`
      <Stack>
        <property name='myProp' value='123'/>
        <property name='other' value='234'/>
      </Stack>
    `) as ComponentDef;
      expect(cd.type).equal("Stack");
      expect((cd.props! as any).myProp).equal("123");
      expect((cd.props! as any).other).equal("234");
    });

    it("prop with name and text works #1", () => {
      const cd = transformSource(
        "<Stack><property name='myProp'>123</property></Stack>",
      ) as ComponentDef;
      expect(cd.type).equal("Stack");
      const prop = (cd.props! as any).myProp;
      expect(prop.type).equal("TextNode");
      expect(prop.props.value).equal("123");
    });

    it("prop with name and text works #2", () => {
      const cd = transformSource(`
      <Stack>
        <property name="myProp">123</property>
        <property name="other">234</property>
      </Stack>
    `) as ComponentDef;
      expect(cd.type).equal("Stack");
      let prop = (cd.props! as any).myProp as ComponentDef;
      expect(prop.type).equal("TextNode");
      expect((prop.props as any).value).equal("123");
      prop = (cd.props! as any).other as ComponentDef;
      expect(prop.type).equal("TextNode");
      expect((prop.props as any).value).equal("234");
    });

    it("prop with name results null", () => {
      const cd = transformSource("<Stack><property name='myProp' /></Stack>") as ComponentDef;
      expect(cd.type).equal("Stack");
      expect((cd.props! as any).myProp).equal(null);
    });

    it("prop becomes array #1", () => {
      const cd = transformSource(
        "<Stack><property name='myProp' value='123'/><property name='myProp' value='234'/></Stack>",
      ) as ComponentDef;
      expect(cd.type).equal("Stack");
      expect((cd.props! as any).myProp).deep.equal(["123", "234"]);
    });

    it("prop with component #1", () => {
      const cd = transformSource(`
    <Stack>
      <property name='myProp'>
        <Button />
      </property>
    </Stack>`) as ComponentDef;
      expect(cd.type).equal("Stack");
      expect((cd.props! as any).myProp).toMatchObject({ type: "Button" });
    });

    it("prop with component #2", () => {
      const cd = transformSource(`
    <Stack>
      <property name='myProp'>
        <Button />
        <Text />
      </property>
    </Stack>`) as ComponentDef;
      expect(cd.type).equal("Stack");
      expect((cd.props! as any).myProp).toMatchObject([{ type: "Button" }, { type: "Text" }]);
    });
  });

  describe("event", () => {
<<<<<<< HEAD
    // it("events fails with compound component", () => {
    //   try {
    //     transformSource("<Component name='MyComp'><Stack /><events/></Component>");
    //     assert.fail("Exception expected");
    //   } catch (err) {
    //     expect(err.toString().includes("T009")).equal(true);
    //   }
    // });

=======
>>>>>>> 85cab1fc
    it("event fails with invalid attribute", () => {
      try {
        transformSource("<Stack><event blabla='123'/></Stack>");
        assert.fail("Exception expected");
      } catch (err) {
        expect(err.toString()).includes("T011");
      }
    });

    it("implicit events with attr works #1", () => {
      const cd = transformSource("<Stack onClick='doIt' />") as ComponentDef;
      expect(cd.type).equal("Stack");
      expect((cd.events! as any).click).equal("doIt");
    });

    it("event fails with missing name attribute", () => {
      try {
        transformSource("<Stack><event/></Stack>");
        assert.fail("Exception expected");
      } catch (err) {
        expect(err.toString()).includes("T012");
      }
    });

    it("event fails with empty name attribute", () => {
      try {
        transformSource("<Stack><event name=''/></Stack>");
        assert.fail("Exception expected");
      } catch (err) {
        expect(err.toString()).includes("T012");
      }
    });

    it("event fail with 'on' prefix", () => {
      try {
        transformSource("<Stack><event name='onClick' value='doIt'/></Stack>");
        assert.fail("Exception expected");
      } catch (err) {
        expect(err.toString()).includes("T008");
      }
    });

    it("event with name/value attr works #1", () => {
      const cd = transformSource(
        "<Stack><event name='myEvent' value='doIt'/></Stack>",
      ) as ComponentDef;
      expect(cd.type).equal("Stack");
      expect((cd.events! as any).myEvent).equal("doIt");
    });

    it("event with name/value attr works #2", () => {
      const cd = transformSource(`
      <Stack>
        <event name="myEvent" value='doIt'/>
        <event name="other" value='move'/>
      </Stack>
    `) as ComponentDef;
      expect(cd.type).equal("Stack");
      expect((cd.events! as any).myEvent).equal("doIt");
      expect((cd.events! as any).other).equal("move");
    });

    it("event with name and text works #1", () => {
      const cd = transformSource(
        "<Stack><event name='myEvent'>doIt</event></Stack>",
      ) as ComponentDef;
      expect(cd.type).equal("Stack");
      expect((cd.events! as any).myEvent).equal("doIt");
    });

    it("event with name and text works #2", () => {
      const cd = transformSource(`
      <Stack>
        <event name="myEvent">doIt</event>
        <event name="other">move</event>
      </Stack>
    `) as ComponentDef;
      expect(cd.type).equal("Stack");
      expect((cd.events! as any).myEvent).equal("doIt");
      expect((cd.events! as any).other).equal("move");
    });

    it("events with name results null", () => {
      const cd = transformSource("<Stack><event name='myEvent'/></Stack>") as ComponentDef;
      expect((cd.events! as any).myEvent).equal(null);
      expect(cd.type).equal("Stack");
    });
  });
  describe("method", () => {
    // --- Method
    it("method fails with invalid attribute", () => {
      try {
        transformSource("<Stack><method blabla='123'/></Stack>");
        assert.fail("Exception expected");
      } catch (err) {
        expect(err.toString()).includes("T011");
      }
    });

    it("method fails with missing name attribute", () => {
      try {
        transformSource("<Stack><method></method></Stack>");
        assert.fail("Exception expected");
      } catch (err) {
        expect(err.toString()).includes("T012");
      }
    });

    it("method fails with empty name attribute", () => {
      try {
        transformSource("<Stack><method name=''/></Stack>");
        assert.fail("Exception expected");
      } catch (err) {
        expect(err.toString()).includes("T012");
      }
    });

    it("method with name/value attr works #1", () => {
      const cd = transformSource("<Stack><method name='set' value='do'/></Stack>") as ComponentDef;
      expect(cd.type).equal("Stack");
      expect((cd.api! as any).set).equal("do");
    });

    it("method with name/value attr works #2", () => {
      const cd = transformSource(`
      <Stack>
        <method name="set" value='do'/>
        <method name="other" value='get'/>
      </Stack>
    `) as ComponentDef;
      expect(cd.type).equal("Stack");
      expect((cd.api! as any).set).equal("do");
      expect((cd.api! as any).other).equal("get");
    });

    it("method dotted attr works #1", () => {
      const cd = transformSource("<Stack method.myApi='getCount()'></Stack>") as ComponentDef;
      expect(cd.type).equal("Stack");
      expect((cd.api! as any).myApi).equal("getCount()");
    });

    it("method with name and text works #1", () => {
      const cd = transformSource("<Stack><method name='set'>do</method></Stack>") as ComponentDef;
      expect(cd.type).equal("Stack");
      expect((cd.api! as any).set).equal("do");
    });

    it("method with name and text works #1", () => {
      const cd = transformSource("<Stack><method name='set'>do</method></Stack>") as ComponentDef;
      expect(cd.type).equal("Stack");
      expect((cd.api! as any).set).equal("do");
    });

    it("method with name and text works #2", () => {
      const cd = transformSource(`
      <Stack>
        <method name='set'>do</method>
        <method name='other'>get</method>
      </Stack>
    `) as ComponentDef;
      expect(cd.type).equal("Stack");
      expect((cd.api! as any).set).equal("do");
      expect((cd.api! as any).other).equal("get");
    });

    it("method with name results null", () => {
      const cd = transformSource("<Stack><method name='set'/></Stack>") as ComponentDef;
      expect(cd.type).equal("Stack");
      expect((cd.api! as any).set).equal(null);
    });

    it("method becomes array #1", () => {
      const cd = transformSource(
        "<Stack><method name='myApi' value='123'/><method name='myApi' value='234'/></Stack>",
      ) as ComponentDef;
      expect(cd.type).equal("Stack");
      expect((cd.api! as any).myApi).deep.equal(["123", "234"]);
    });
  });
  describe("uses", () => {
    // --- Uses
    it("uses must not have a value attribute #1", () => {
      try {
        transformSource("<Stack><uses x='a'/></Stack>");
        assert.fail("Exception expected");
      } catch (err) {
        expect(err.toString()).includes("T015");
      }
    });

    it("uses must not have a value attribute #2", () => {
      try {
        transformSource("<Stack><uses x='a' value='b'/></Stack>");
        assert.fail("Exception expected");
      } catch (err) {
        expect(err.toString()).includes("T015");
      }
    });

    it("uses works #1", () => {
      const cd = transformSource(`
      <Stack>
        <uses value="something, other"/>
      </Stack>
    `) as ComponentDef;
      expect(cd.type).equal("Stack");
      expect(cd.uses).deep.equal(["something", "other"]);
    });
  });

  describe("objects", () => {
    it("props with text #2", () => {
      const cd = transformSource(`
      <Stack>
          <property name="myProp">
            hello
            <!-- separate -->
            bello
          </property>
      </Stack>
    `) as ComponentDef;
      expect(cd.type).equal("Stack");
      expect((cd.props! as any).myProp.type).equal("TextNode");
      expect((cd.props! as any).myProp.props.value).equal(" hello bello ");
    });

    it("props with attr #1", () => {
      const cd = transformSource(`
      <Stack>
        <property name="myProp">
          <field name="x">
            <field name="p1" value="1" />
            <field name="p2" value="2" />
          </field>
        </property>
      </Stack>
    `) as ComponentDef;
      expect(cd.type).equal("Stack");
      expect((cd.props! as any).myProp.x).deep.equal({ p1: "1", p2: "2" });
    });

    it("props with attr #2", () => {
      const cd = transformSource(`
      <Stack>
        <property name="myProp">
          <field name="x">
            <item>
              <field name="p1" value="1" />
              <field name="p2" value="2" />
            </item>
            <item>
              <field name="p1" value="3" />
              <field name="p2" value="4" />
            </item>
          </field>
        </property>
      </Stack>
    `) as ComponentDef;
      expect(cd.type).equal("Stack");
      expect((cd.props! as any).myProp.x).deep.equal([
        { p1: "1", p2: "2" },
        { p1: "3", p2: "4" },
      ]);
    });

    it("props with attr #3", () => {
      const cd = transformSource(`
      <Stack>
        <property name="myProp">
          <field name="x">
            <field name="p1">1</field>
            <field name="p2">2</field>
          </field>
          <field name="y">
            <field name="p1">3</field>
            <field name="p2">4</field>
          </field>
        </property>
      </Stack>
    `) as ComponentDef;
      expect(cd.type).equal("Stack");
      expect((cd.props! as any).myProp.x).deep.equal({ p1: "1", p2: "2" });
      expect((cd.props! as any).myProp.y).deep.equal({ p1: "3", p2: "4" });
    });

    it("props with attr #4", () => {
      const cd = transformSource(`
      <Stack>
        <property name="myProp">
          <field name="x">
            <item>
              <field name="p1">1</field>
              <field name="p2">2</field>
            </item>
            <item/>
            <item>
              <field name="p1">3</field>
              <field name="p2">4</field>
            </item>
          </field>
        </property>
      </Stack>
    `) as ComponentDef;
      expect(cd.type).equal("Stack");
      expect((cd.props! as any).myProp.x).deep.equal([
        { p1: "1", p2: "2" },
        null,
        { p1: "3", p2: "4" },
      ]);
    });

    it("props with attr #5", () => {
      const cd = transformSource(`
      <Stack>
        <property name="myProp" />
      </Stack>
    `) as ComponentDef;
      expect(cd.type).equal("Stack");
      expect((cd.props! as any).myProp).equal(null);
    });

    it("props with nested attr #", () => {
      const cd = transformSource(`
      <Stack>
        <property name="myProp">
          <field name="x">
            <field name="p1" value="1" />
            <field name="p2">2</field>
            <field name="nx">
              <field name="a1" value="a" />
              <field name="b1">b</field>
            </field>
          </field>
        </property>
      </Stack>
    `) as ComponentDef;
      expect(cd.type).equal("Stack");
      expect((cd.props! as any).myProp.x).deep.equal({
        p1: "1",
        p2: "2",
        nx: { a1: "a", b1: "b" },
      });
    });

    it("props with nested attr #2", () => {
      const cd = transformSource(`
      <Stack>
        <property name="myProp">
          <field name="x">
            <field name="p1" value="1" />
            <field name="p2">2</field>
            <field name="nx">
              <item>
                <field name="a1" value="a" />
                <field name="b1">b</field>
              </item>
              <item>
                <field name="a1" value="c" />
                <field name="b1">d</field>
              </item>
            </field>
          </field>
        </property>
      </Stack>
    `) as ComponentDef;
      expect(cd.type).equal("Stack");
      expect((cd.props! as any).myProp.x).deep.equal({
        p1: "1",
        p2: "2",
        nx: [
          { a1: "a", b1: "b" },
          { a1: "c", b1: "d" },
        ],
      });
    });
  });

  describe("children", () => {
    it("direct child #1", () => {
      const cd = transformSource(`
      <Stack>Heading</Stack>
    `) as ComponentDef;
      expect(cd.type).equal("Stack");
      expect(cd.children!.length).equal(1);
      const textNode = cd.children![0] as ComponentDef;
      expect(textNode.type).equal("TextNode");
      expect((textNode.props! as any).value).equal("Heading");
    });

    it("direct child #2", () => {
      const cd = transformSource(`
      <Stack><Heading text="hello"/></Stack>
    `) as ComponentDef;
      expect(cd.type).equal("Stack");
      expect(cd.children!.length).equal(1);
      const child = cd.children![0] as ComponentDef;
      expect(child.type).equal("Heading");
      expect((child.props! as any).text).equal("hello");
    });

    it("direct child #3", () => {
      const cd = transformSource(`
      <Stack>
        <!--comment-->
        <Heading text="hello"/>
      </Stack>
    `) as ComponentDef;
      expect(cd.type).equal("Stack");
      expect(cd.children!.length).equal(1);
      const child = cd.children![0] as ComponentDef;
      expect(child.type).equal("Heading");
      expect((child.props! as any).text).equal("hello");
    });

    it("direct child #4", () => {
      const cd = transformSource(`
      <Stack>
        <!--comment-->
        <Heading text="hello"/>
        <XButton text="bello"/>
      </Stack>
    `) as ComponentDef;
      expect(cd.type).equal("Stack");
      expect(cd.children!.length).equal(2);
      let child = cd.children![0] as ComponentDef;
      expect(child.type).equal("Heading");
      expect((child.props! as any).text).equal("hello");
      child = cd.children![1] as ComponentDef;
      expect(child.type).equal("XButton");
      expect((child.props! as any).text).equal("bello");
    });

    it("direct child #5", () => {
      const cd = transformSource(`
      <Stack><Heading>Hello</Heading></Stack>
    `) as ComponentDef;
      expect(cd.type).equal("Stack");
      expect(cd.children!.length).equal(1);
      const child = cd.children![0] as ComponentDef;
      expect(child.type).equal("Heading");
      const textNode = child.children![0] as ComponentDef;
      expect(textNode.type).equal("TextNode");
      expect((textNode.props! as any).value).equal("Hello");
    });
  });

  describe("comments", () => {
    it("comments in field and item #1", () => {
      const cd = transformSource(`
      <Stack>
        <property name="myProp">
          <!-- comment -->
          <field name="x">
            <field name="p1" value="1" />
            <field name="p2">2</field>
            <field name="nx">
              <item>
                <field name="a1" value="a" />
                <field name="b1">b</field>
              </item>
              <item>
                <field name="a1" value="c" />
                <field name="b1">d</field>
              </item>
            </field>
          </field>
        </property>
      </Stack>
    `) as ComponentDef;
      expect(cd.type).equal("Stack");
      expect((cd.props! as any).myProp.x).deep.equal({
        p1: "1",
        p2: "2",
        nx: [
          { a1: "a", b1: "b" },
          { a1: "c", b1: "d" },
        ],
      });
    });

    it("comments in field and item #2", () => {
      const cd = transformSource(`
      <Stack>
        <property name="myProp">
          <!-- comment -->
          <field name="x">
            <!-- comment -->
            <field name="p1" value="1" />
            <!-- comment -->
            <field name="p2">2</field>
            <field name="nx">
              <!-- comment -->
              <item>
                <!-- comment -->
                <field name="a1" value="a" />
                <field name="b1">b</field>
              </item>
              <item>
                <field name="a1" value="c" />
                <field name="b1">d</field>
                <!-- comment -->
              </item>
            </field>
          </field>
        </property>
      </Stack>
    `) as ComponentDef;
      expect(cd.type).equal("Stack");
      expect((cd.props! as any).myProp.x).deep.equal({
        p1: "1",
        p2: "2",
        nx: [
          { a1: "a", b1: "b" },
          { a1: "c", b1: "d" },
        ],
      });
    });
  });

  describe("Compound components", () => {
    it("Compound component #1", () => {
      const cd = transformSource(`
      <Component name='MyComp'><Stack /><var name="myVar" value="123" /></Component>
    `) as ComponentDef;
      expect(cd).toMatchObject({
        name: "MyComp",
        component: {
          type: "Fragment",
          vars: {
            myVar: "123",
          },
          children: [
            {
              type: "Stack",
            },
          ],
        },
      });
    });

    it("Compound component #3", () => {
      const cd = transformSource(`
      <Component name='MyComp'>
        <Stack />
        <Text />
        <var name="myVar" value="123" />
      </Component>
    `) as ComponentDef;
      expect(cd).toMatchObject({
        name: "MyComp",
        component: {
          type: "Fragment",
          vars: {
            myVar: "123",
          },
          children: [
            {
              type: "Stack",
            },
            {
              type: "Text",
            },
          ],
        },
      });
    });

    it("Compound component #4", () => {
      const cd = transformSource(`
      <Component name='MyComp'>
        <Stack />
        <Text value="hello" />
      </Component>
    `) as ComponentDef;
      expect(cd).toMatchObject({
        name: "MyComp",
        component: {
          type: "Fragment",
          children: [
            {
              type: "Stack",
            },
            {
              type: "Text",
              props: {
                value: "hello",
              },
            },
          ],
        },
      });
    });

    it("Compound component #5", () => {
      const cd = transformSource(`
      <Component name="AttachFileContainer">
        <Text value="hello"/>
        <method name="hello" value="console.log('hello')"/>
      </Component>
    `) as ComponentDef;
      expect(cd).toMatchObject({
        name: "AttachFileContainer",
        component: {
          type: "Text",
          props: {
            value: "hello",
          },
        },
        api: {
          hello: "console.log('hello')",
        },
      });
    });

    it("Compound component with dotted method #1", () => {
      const cd = transformSource(`
      <Component name='MyComp' method.getIt="getIt()"><Stack /></Component>
    `) as ComponentDef;
      expect(cd).toMatchObject({
        name: "MyComp",
        api: {
          getIt: "getIt()",
        },
        component: {
          type: "Stack",
        },
      });
    });

    it("Compound component with dotted method #2", () => {
      const cd = transformSource(`
      <Component name='MyComp' method.getIt="getIt()" method.other="other()"><Stack /></Component>
    `) as ComponentDef;
      expect(cd).toMatchObject({
        name: "MyComp",
        api: {
          getIt: "getIt()",
          other: "other()",
        },
        component: {
          type: "Stack",
        },
      });
    });

    it("Compound component with dotted method #3", () => {
      const cd = transformSource(`
      <Component name='MyComp' method.getIt="getIt()"><method name="other" value="other()"/><Stack /></Component>
    `) as ComponentDef;
      expect(cd).toMatchObject({
        name: "MyComp",
        component: {
          type: "Stack",
        },
        api: {
          getIt: "getIt()",
          other: "other()",
        },
      });
    });

    it("Compound component with dotted vars #1", () => {
      const cd = transformSource(`
      <Component name='MyComp' var.myValue="123"><Stack /></Component>
    `) as ComponentDef;
      expect(cd).toMatchObject({
        name: "MyComp",
        component: {
          type: "Stack",
          vars: {
            myValue: "123",
          },
        },
      });
    });

    it("Compound component with dotted vars #2", () => {
      const cd = transformSource(`
      <Component name='MyComp' var.myValue="123" var.other="{false}"><Stack /></Component>
    `) as ComponentDef;
      expect(cd).toMatchObject({
        name: "MyComp",
        component: {
          type: "Stack",
          vars: {
            myValue: "123",
            other: "{false}",
          },
        },
      });
    });

    it("Compound component with vars #3", () => {
      const cd = transformSource(`
      <Component name='MyComp' var.myValue="123"><var name="other" value="{false}" /><Stack /></Component>
    `) as ComponentDef;
      expect(cd).toMatchObject({
        name: "MyComp",
        component: {
          children: [
            {
              type: "Stack",
            },
          ],
          type: "Fragment",
          vars: {
            myValue: "123",
            other: "{false}",
          },
        },
      });
    });

    it("Compound component debug info", () => {
      const source = `<Component name='MyComp'><Stack /></Component>`;
      const cd = transformSource(source) as CompoundComponentDef;
      expect(cd.debug).toMatchObject({
        source: {
          start: 0,
          end: source.length,
          fileId: 0,
        },
      });
    });

    it("Compound component debug info nested", () => {
      const innerComp = `<Button label="hi"/>`;
      const source = `
      <Component name='MyComp'>
        <Stack>
          ${innerComp}
        </Stack>
      </Component>
    `;
      const cd = transformSource(source) as CompoundComponentDef;
      const comp = cd.component as ComponentDef;
      expect(comp.children[0].debug).toMatchObject({
        source: {
          start: source.indexOf("<Stack>") + "<Stack>".length,
          end: source.indexOf(innerComp) + innerComp.length,
          fileId: 0,
        },
      });
    });

    it("Compound component debug info with vars", () => {
      const source = `<Component name='MyComp' var.myValue="123"><var name="other" value="{false}" /><Stack /></Component>`;
      const cd = transformSource(source) as CompoundComponentDef;
      expect(cd.debug).toMatchObject({
        source: {
          start: 0,
          end: source.length,
          fileId: 0,
        },
      });
    });

    it("Compound component cannot nest another one", () => {
      try {
        const cd = transformSource(`
          <Component name="A">
            <Stack>
              <Component name="B">
                <Button />
              </Component>
            </Stack>
          </Component>
          `) as CompoundComponentDef;
        assert.fail("Exception expected");
      }
      catch (err){
        expect(err.toString()).include("T006");
      }
    });
  });
  describe("debug info", () => {
    it("Compound component debug info nested with vars", () => {
      const source = `<Component name='MyComp' var.myValue="123"><var name="other" value="{false}" /><Stack var.myVar="hi" ><Button /></Stack></Component>`;
      const cd = transformSource(source) as CompoundComponentDef;

      expect(cd.debug).toMatchObject({
        source: {
          start: 0,
          end: source.length,
          fileId: 0,
        },
      });

      const fragmentComp = cd.component as ComponentDef;
      expect(fragmentComp.debug).toMatchObject({
        source: {
          start: source.indexOf('<var name="other"'),
          end: source.indexOf("</Component"),
          fileId: 0,
        },
      });

      const stackComp = fragmentComp.children[0] as ComponentDef;
      const beforeStack = '<var name="other" value="{false}" />';
      expect(stackComp.debug).toMatchObject({
        source: {
          start: source.indexOf(beforeStack) + beforeStack.length,
          end: source.indexOf("</Component>"),
          fileId: 0,
        },
      });
    });

    it("Debug info #1", () => {
      const source = `<Stack><Button/></Stack>`;
      const cd = transformSource(source) as ComponentDef;
      expect(cd.debug).toMatchObject({
        source: {
          start: 0,
          end: source.length,
          fileId: 0,
        },
      });

      const btnComp = cd.children[0] as ComponentDef;
      expect(btnComp.debug).toMatchObject({
        source: {
          start: source.indexOf("<Stack>") + "<Stack>".length,
          end: source.indexOf("<Button/>") + "<Button/>".length,
          fileId: 0,
        },
      });
    });

    it("Debug info #2", () => {
      const source = `<Stack><Button/></Stack>`;
      const FILE_ID = 123;
      const cd = transformSource(source, FILE_ID) as ComponentDef;
      expect(cd.debug).toMatchObject({
        source: {
          start: 0,
          end: source.length,
          fileId: FILE_ID,
        },
      });

      const btnComp = cd.children[0] as ComponentDef;
      expect(btnComp.debug).toMatchObject({
        source: {
          start: source.indexOf("<Stack>") + "<Stack>".length,
          end: source.indexOf("<Button/>") + "<Button/>".length,
          fileId: FILE_ID,
        },
      });
    });
  });

  describe("namespaces and componet names", () => {
    it("xmlns namespace applied to component", () => {
      const cd = transformSource(
        `<App xmlns:TestNamespace="component-ns:Test.Components" />`,
      ) as ComponentDef;
      expect(cd.namespaces.TestNamespace).toEqual("Test.Components");
    });

    it("xmlns namespace 'component-ns' is optional", () => {
      const cd = transformSource(`<App xmlns:TestNamespace="Test.Components" />`) as ComponentDef;
      expect(cd.namespaces.TestNamespace).toEqual("Test.Components");
    });

    it("namespace resolved in children", () => {
      const cd = transformSource(`
        <App xmlns:TestNamespace="Test.Components" >
            <TestNamespace:DataGrid />
        </App>
        `) as ComponentDef;
      expect(cd.children[0].type).toEqual("Test.Components.DataGrid");
    });

    it("overridden namespace resolved in children", () => {
      const cd = transformSource(`
        <App xmlns:TestNamespace="Test.Components" >
            <Stack xmlns:TestNamespace="Overridden.Namespace" >
                <TestNamespace:DataGrid />
            </Stack>
        </App>
        `) as ComponentDef;
      expect(cd.children[0].children[0].type).toEqual("Overridden.Namespace.DataGrid");
    });

    it("namespace value 'app-ns' resolves to a unique prefix", () => {
      const cd = transformSource(`<App xmlns:My="app-ns"><My:DataGrid /></App>`) as ComponentDef;
      expect(cd.children[0].type).equal("#app-ns.DataGrid");
    });

    it("namespace value 'core-ns' resolves to a unique prefix", () => {
      const cd = transformSource(`<App xmlns:My="core-ns"><My:DataGrid /></App>`) as ComponentDef;
      expect(cd.children[0].type).equal("#xmlui-core-ns.DataGrid");
    });

    it("namespace value 'componenet-ns' resolves to the namespace key", () => {
      const cd = transformSource(
        `<App xmlns:TestingNs="component-ns"><TestingNs:DataGrid /></App>`,
      ) as ComponentDef;
      expect(cd.children[0].type).equal("TestingNs.DataGrid");
    });

    it("namespace key with dot is unmodified", () => {
      const cd = transformSource(
        `<App xmlns:My.Ns="Test-value"><My.Ns:DataGrid /></App>`,
      ) as ComponentDef;
      expect(cd.children[0].type).equal("Test-value.DataGrid");
    });

    it("namespace resolves within in compound component", () => {
      const cd = transformSource(
        `<Component name="ABC" xmlns:Ns="Test-value"><Ns:DataGrid /></Component>`,
      ) as CompoundComponentDef;
      expect((cd.component as ComponentDef).type).equal("Test-value.DataGrid");
    });

    it("namespace resolves deeper within in compound component", () => {
      const cd = transformSource(`
        <Component name="TestComponent" xmlns:XMLUIExtenions="component-ns:XMLUIExtensions">
          <Stack backgroundColor="lightgreen">
            <XMLUIExtenions:Pdf/>
          </Stack>
        </Component>
        `) as CompoundComponentDef;
      expect((cd.component as ComponentDef).children[0].type).equal("XMLUIExtensions.Pdf");
    });

    it("accepts component name with '-' and '.'", () => {
      const cd = transformSource(`
        <A-b.c/>
        `) as ComponentDef;
      expect(cd.type).equal("A-b.c");
    });

    it("accepts lowercase namespace key", () => {
      const cd = transformSource(
        `<Stack xmlns:ns="Test-value"><ns:DataGrid /></Stack>`,
      ) as ComponentDef;
      expect(cd.children[0].type).eq("Test-value.DataGrid");
    });

    it("accepts lowercase namespace value", () => {
      const cd = transformSource(
        `<Stack xmlns:Ns="test-value"><Ns:DataGrid /></Stack>`,
      ) as ComponentDef;

      expect(cd.children[0].type).eq("test-value.DataGrid");
    });

    describe("handled errors", () => {
      it("errors on namespace value includeing '#'", () => {
        try {
          const cd = transformSource(`<App xmlns:TestNamespace="#something" />`) as ComponentDef;
          assert.fail("Exception expected");
        } catch (err) {
          expect(err.toString()).include("T028");
        }
      });

      it("errors on refering to unknown namespace", () => {
        try {
          const cd = transformSource(`
          <App xmlns:TestNamespace="Test.Components" >
              <NonExistant:DataGrid />
          </App>
          `) as ComponentDef;
          assert.fail("Exception expected");
        } catch (err) {
          expect(err.toString()).include("T027");
        }
      });

      it("multiple colons in namespace value errors", () => {
        try {
          const cd = transformSource(`
          <App xmlns:TestNamespace="component-ns:buttons-components:Test.Components" />
          `) as ComponentDef;
          assert.fail("Exception expected");
        } catch (err) {
          expect(err.toString()).include("T028");
        }
      });

      it("unrecognised namespace scheme errors", () => {
        try {
          const cd = transformSource(`
          <App xmlns:TestNamespace="NON-EXISTANT:Test.Components" />
          `) as ComponentDef;
          assert.fail("Exception expected");
        } catch (err) {
          expect(err.toString()).include("T029");
        }
      });

      it("duplicate namespace key errors", () => {
        try {
          const cd = transformSource(`
              <App xmlns:TestNamespace="first" xmlns:TestNamespace="second" />
              `) as ComponentDef;
          assert.fail("Exception expected");
        } catch (err) {
          expect(err.toString()).include("T025");
        }
      });

      it("namespace on top lvl component errors", () => {
        try {
          const cd = transformSource(`<NonExistantNs:App />`) as ComponentDef;
          assert.fail("Exception expected");
        } catch (err) {
          expect(err.toString()).include("T026");
        }
      });
    });
  });
});<|MERGE_RESOLUTION|>--- conflicted
+++ resolved
@@ -3,14 +3,6 @@
 import { transformSource } from "./xmlui";
 
 describe("Xmlui transform - child elements", () => {
-  it("Lowercase letters are allowed", () => {
-    const cd = transformSource(
-      "<b>text here</b>",
-    ) as ComponentDef;
-    expect(cd.children![0].type).equal("TextNode");
-    expect((cd.children![0].props! as any).value).equal("text here");
-  });
-
   it("Comments ignored, whitespace collapsed", () => {
     const cd = transformSource(
       "<H1>  <!-- comment -->  <!-- --><!-- -->     text here</H1>",
@@ -116,18 +108,6 @@
   });
 
   describe("vars", () => {
-<<<<<<< HEAD
-    // it("vars fails with compound component", () => {
-    //   try {
-    //     transformSource("<Component name='MyComp'><Stack /><vars/></Component>");
-    //     assert.fail("Exception expected");
-    //   } catch (err) {
-    //     expect(err.toString().includes("T009")).equal(true);
-    //   }
-    // });
-
-=======
->>>>>>> 85cab1fc
     it("var fails with missing name attribute", () => {
       try {
         transformSource("<Stack><var/></Stack>");
@@ -205,18 +185,6 @@
 
   // --- Props
   describe("props", () => {
-<<<<<<< HEAD
-    // it("prop fails with compound component", () => {
-    //   try {
-    //     transformSource("<Component name='MyComp'><Stack /><propertys/></Component>");
-    //     assert.fail("Exception expected");
-    //   } catch (err) {
-    //     expect(err.toString().includes("T009")).equal(true);
-    //   }
-    // });
-
-=======
->>>>>>> 85cab1fc
     it("prop fails with invalid attribute", () => {
       try {
         transformSource("<Stack><property blabla='123'/></Stack>");
@@ -348,18 +316,6 @@
   });
 
   describe("event", () => {
-<<<<<<< HEAD
-    // it("events fails with compound component", () => {
-    //   try {
-    //     transformSource("<Component name='MyComp'><Stack /><events/></Component>");
-    //     assert.fail("Exception expected");
-    //   } catch (err) {
-    //     expect(err.toString().includes("T009")).equal(true);
-    //   }
-    // });
-
-=======
->>>>>>> 85cab1fc
     it("event fails with invalid attribute", () => {
       try {
         transformSource("<Stack><event blabla='123'/></Stack>");
