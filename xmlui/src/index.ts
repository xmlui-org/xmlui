--- conflicted
+++ resolved
@@ -49,14 +49,11 @@
 import { Logo } from "./components/Logo/LogoNative";
 import { useSearchContextContent } from "./components/App/SearchContext";
 import { useAppLayoutContext } from "./components/App/AppLayoutContext";
-<<<<<<< HEAD
 import { StyleProvider } from "./components-core/theming/StyleContext";
 import { StyleRegistry } from "./components-core/theming/StyleRegistry";
-=======
 import { useEvent } from "./components-core/utils/misc";
 import { createMetadata, d } from "./components/metadata-helpers";
 import StandaloneComponent from "./components-core/rendering/StandaloneComponent";
->>>>>>> ce0ff76d
 
 export type {
   ThemeDefinition,
@@ -113,11 +110,8 @@
   Logo,
   useSearchContextContent,
   useAppLayoutContext,
-<<<<<<< HEAD
   StyleProvider,
   StyleRegistry,
-=======
   useEvent,
   StandaloneComponent
->>>>>>> ce0ff76d
 };