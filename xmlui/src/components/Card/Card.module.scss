@use "../../components-core/theming/themes" as t;

// --- This code snippet is required to collect the theme variables used in this module
$themeVars: ();
@function createThemeVar($componentVariable) {
  $themeVars: t.appendThemeVar($themeVars, $componentVariable) !global;
  @return t.getThemeVar($themeVars, $componentVariable);
}

$component: "Card";
$themeVars: t.composePaddingVars($themeVars, $component);
$themeVars: t.composeBorderVars($themeVars, $component);
$boxShadow-Card: createThemeVar("boxShadow-Card");
$backgroundColor-Card: createThemeVar("backgroundColor-Card");
$borderRadius-Card: createThemeVar("borderRadius-Card");
$gap-Card: createThemeVar("gap-Card");
$gap-title-Card: createThemeVar("gap-title-Card");
$gap-avatar-Card: createThemeVar("gap-avatar-Card");
$horizontalAlignment-title-Card: createThemeVar("horizontalAlignment-title-Card");
$verticalalAlignment-title-Card: createThemeVar("verticalAlignment-title-Card");

<<<<<<< HEAD
@layer components {
  .wrapper {
    @include t.borderVars($themeVars, $component);
    @include t.paddingVars($themeVars, $component);
    box-shadow: $boxShadow-Card;
    background-color: $backgroundColor-Card;
    display: flex;
    flex-direction: column;
    gap: $gap-Card;
=======

.wrapper {
  @include t.borderVars($themeVars, $component);
  @include t.paddingVars($themeVars, $component);
  box-shadow: $boxShadow-Card;
  background-color: $backgroundColor-Card;
  display: flex;
  flex-direction: column;
  gap: $gap-Card;

   .avatarWrapper {
    display: flex;
    flex-direction: row;
    align-items: $verticalalAlignment-title-Card;
    gap: $gap-avatar-Card;
    min-width: 0;
  }

   .titleWrapper {
    display: flex;
    flex-direction: column;
    align-items: $horizontalAlignment-title-Card;
    width: 100%;
    gap: $gap-title-Card;
    min-width: 0;
  }
>>>>>>> ce0ff76d

    & .avatarWrapper {
      display: flex;
      flex-direction: row;
      align-items: $verticalalAlignment-title-Card;
      gap: $gap-avatar-Card;
    }

    & .titleWrapper {
      display: flex;
      flex-direction: column;
      align-items: $horizontalAlignment-title-Card;
      width: 100%;
      gap: $gap-title-Card;
    }

    &.horizontal {
      flex-direction: row;
      align-items: center;
    }

    &.vertical {
      flex-direction: column;
    }

    &.isClickable {
      cursor: pointer;
    }
  }
}
// --- We export the theme variables to add them to the component renderer
:export {
  themeVars: t.json-stringify($themeVars);
}<|MERGE_RESOLUTION|>--- conflicted
+++ resolved
@@ -19,17 +19,6 @@
 $horizontalAlignment-title-Card: createThemeVar("horizontalAlignment-title-Card");
 $verticalalAlignment-title-Card: createThemeVar("verticalAlignment-title-Card");
 
-<<<<<<< HEAD
-@layer components {
-  .wrapper {
-    @include t.borderVars($themeVars, $component);
-    @include t.paddingVars($themeVars, $component);
-    box-shadow: $boxShadow-Card;
-    background-color: $backgroundColor-Card;
-    display: flex;
-    flex-direction: column;
-    gap: $gap-Card;
-=======
 
 .wrapper {
   @include t.borderVars($themeVars, $component);
@@ -56,38 +45,22 @@
     gap: $gap-title-Card;
     min-width: 0;
   }
->>>>>>> ce0ff76d
 
-    & .avatarWrapper {
-      display: flex;
-      flex-direction: row;
-      align-items: $verticalalAlignment-title-Card;
-      gap: $gap-avatar-Card;
-    }
+  &.horizontal {
+    flex-direction: row;
+    align-items: center;
+  }
 
-    & .titleWrapper {
-      display: flex;
-      flex-direction: column;
-      align-items: $horizontalAlignment-title-Card;
-      width: 100%;
-      gap: $gap-title-Card;
-    }
+  &.vertical {  
+    flex-direction: column;
+  }
 
-    &.horizontal {
-      flex-direction: row;
-      align-items: center;
-    }
-
-    &.vertical {
-      flex-direction: column;
-    }
-
-    &.isClickable {
-      cursor: pointer;
-    }
+  &.isClickable {
+    cursor: pointer;
   }
 }
+
 // --- We export the theme variables to add them to the component renderer
-:export {
-  themeVars: t.json-stringify($themeVars);
+:export{
+  themeVars: t.json-stringify($themeVars)
 }