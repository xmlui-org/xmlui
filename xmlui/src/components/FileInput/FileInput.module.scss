@use "../../components-core/theming/themes" as t;

// --- This code snippet is required to collect the theme variables used in this module
$themeVars: ();
@function createThemeVar($componentVariable) {
  $themeVars: t.appendThemeVar($themeVars, $componentVariable) !global;
  @return t.getThemeVar($themeVars, $componentVariable);
}

// --- The FileInput component uses a TextBox and a Button. We do not allow separately customize the
// --- FileInput theme, only through the TextBox and Button themes.

<<<<<<< HEAD
@layer components {
  .container {
    gap: t.$space-2;
    width: 100%;
    display: flex;
    flex-direction: row;
    align-items: center;
    justify-content: flex-start;
  }

  .buttonStart {
    flex-direction: row-reverse;
  }

  .buttonEnd {
    flex-direction: row;
  }

  .textBoxWrapper {
    width: 100%;
    border-radius: t.$borderRadius;
    min-height: fit-content;
  }

  .button {
    flex-shrink: 0;
  }
=======
.container {
  gap: t.$space-2;
  width: 100%;
  display: flex;
  flex-direction: row;
  align-items: center;
  justify-content: flex-start;
}

.buttonStart {
  flex-direction: row-reverse;
}

.buttonEnd {
  flex-direction: row;
}

.textBoxWrapper {
  width: 100%;
  border-radius: t.$borderRadius;
  min-height: fit-content;

  &:focus-within {
    border-radius: createThemeVar("Input:borderRadius-FileInput--focus");
    border-color: createThemeVar("Input:borderColor-FileInput--focus");
    background-color: createThemeVar("Input:backgroundColor-FileInput--focus");
    box-shadow: createThemeVar("Input:boxShadow-FileInput--focus");
    color: createThemeVar("Input:textColor-FileInput--focus");
  }

  &:has(.input:focus-visible) {
    outline-width: createThemeVar("Input:outlineWidth-FileInput--focus");
    outline-color: createThemeVar("Input:outlineColor-FileInput--focus");
    outline-style: createThemeVar("Input:outlineStyle-FileInput--focus");
    outline-offset: createThemeVar("Input:outlineOffset-FileInput--focus");
  }
}

.button {
  flex-shrink: 0;
>>>>>>> ce0ff76d
}

// --- We export the theme variables to add them to the component renderer
:export {
  themeVars: t.json-stringify($themeVars);
}<|MERGE_RESOLUTION|>--- conflicted
+++ resolved
@@ -10,35 +10,6 @@
 // --- The FileInput component uses a TextBox and a Button. We do not allow separately customize the
 // --- FileInput theme, only through the TextBox and Button themes.
 
-<<<<<<< HEAD
-@layer components {
-  .container {
-    gap: t.$space-2;
-    width: 100%;
-    display: flex;
-    flex-direction: row;
-    align-items: center;
-    justify-content: flex-start;
-  }
-
-  .buttonStart {
-    flex-direction: row-reverse;
-  }
-
-  .buttonEnd {
-    flex-direction: row;
-  }
-
-  .textBoxWrapper {
-    width: 100%;
-    border-radius: t.$borderRadius;
-    min-height: fit-content;
-  }
-
-  .button {
-    flex-shrink: 0;
-  }
-=======
 .container {
   gap: t.$space-2;
   width: 100%;
@@ -79,7 +50,6 @@
 
 .button {
   flex-shrink: 0;
->>>>>>> ce0ff76d
 }
 
 // --- We export the theme variables to add them to the component renderer
