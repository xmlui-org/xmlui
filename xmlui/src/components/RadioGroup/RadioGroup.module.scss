--- conflicted
+++ resolved
@@ -8,23 +8,14 @@
 }
 
 $gap-RadioGroupOption: createThemeVar("gap-RadioGroupOption");
-<<<<<<< HEAD
-$backgroundColor-RadioGroupOption-default: createThemeVar(
-  "Input:backgroundColor-RadioGroupOption-default"
-);
-=======
 
 // --- Borders
 
->>>>>>> ce0ff76d
 $borderWidth-RadioGroupOption: createThemeVar("borderWidth-RadioGroupOption");
 $borderWidth-RadioGroupOption-validation: createThemeVar("borderWidth-RadioGroupOption-validation");
 
 $borderColor-RadioGroupOption-default: createThemeVar("Input:borderColor-RadioGroupOption-default");
-<<<<<<< HEAD
-=======
 $borderColor-checked-RadioGroupOption: createThemeVar("Input:borderColor-checked-RadioGroupOption");
->>>>>>> ce0ff76d
 $borderColor-RadioGroupOption-default--hover: createThemeVar(
   "Input:borderColor-RadioGroupOption-default--hover"
 );
@@ -34,30 +25,6 @@
 $borderColor-RadioGroupOption--disabled: createThemeVar(
   "Input:borderColor-RadioGroupOption--disabled"
 );
-<<<<<<< HEAD
-$color-RadioGroupOption--disabled: createThemeVar("Input:color-RadioGroupOption--disabled");
-$borderColor-RadioGroupOption-error: createThemeVar("Input:borderColor-RadioGroupOption-error");
-$borderColor-RadioGroupOption-warning: createThemeVar("Input:borderColor-RadioGroupOption-warning");
-$borderColor-RadioGroupOption-success: createThemeVar("Input:borderColor-RadioGroupOption-success");
-$backgroundColor-checked-RadioGroupOption-indicator: createThemeVar(
-  "Input:backgroundColor-checked-RadioGroupOption-indicator"
-);
-$backgroundColor-checked-RadioGroupOption-default: createThemeVar(
-  "backgroundColor-checked-RadioGroupOption-default"
-);
-$backgroundColor-checked-RadioGroupOption--disabled: createThemeVar(
-  "backgroundColor-checked-RadioGroupOption--disabled"
-);
-$backgroundColor-checked-RadioGroupOption-error: createThemeVar(
-  "backgroundColor-checked-RadioGroupOption-error"
-);
-$backgroundColor-checked-RadioGroupOption-warning: createThemeVar(
-  "backgroundColor-checked-RadioGroupOption-warning"
-);
-$backgroundColor-checked-RadioGroupOption-success: createThemeVar(
-  "backgroundColor-checked-RadioGroupOption-success"
-);
-=======
 
 $borderColor-RadioGroupOption-error: createThemeVar("Input:borderColor-RadioGroupOption-error");
 $borderColor-RadioGroupOption-warning: createThemeVar("Input:borderColor-RadioGroupOption-warning");
@@ -81,7 +48,6 @@
 
 // --- Text
 
->>>>>>> ce0ff76d
 $fontSize-RadioGroupOption: createThemeVar("Input:fontSize-RadioGroupOption");
 $fontWeight-RadioGroupOption: createThemeVar("Input:fontWeight-RadioGroupOption");
 
@@ -90,128 +56,6 @@
 $textColor-RadioGroupOption-warning: createThemeVar("Input:textColor-RadioGroupOption-warning");
 $textColor-RadioGroupOption-success: createThemeVar("Input:textColor-RadioGroupOption-success");
 
-<<<<<<< HEAD
-@layer components {
-  .radioGroupContainer {
-    width: 100%;
-    display: flex;
-    flex-direction: column;
-    gap: t.$space-2;
-  }
-
-  .radioOptionContainer {
-    display: flex;
-    align-items: center;
-    gap: $gap-RadioGroupOption;
-  }
-
-  .radioOption {
-    flex-shrink: 0;
-    width: 18px;
-    height: 18px;
-    border-radius: 100%;
-    background-color: $backgroundColor-RadioGroupOption-default;
-    border-width: $borderWidth-RadioGroupOption;
-    border-style: solid;
-    border-color: $borderColor-RadioGroupOption-default;
-    padding: 0;
-    cursor: pointer;
-
-    &:hover {
-      border-color: $borderColor-RadioGroupOption-default--hover;
-    }
-    &:focus-visible {
-      outline-width: createThemeVar("Input:outlineWidth-RadioGroupOption--focus");
-      outline-color: createThemeVar("Input:outlineColor-RadioGroupOption--focus");
-      outline-style: createThemeVar("Input:outlineStyle-RadioGroupOption--focus");
-      outline-offset: createThemeVar("Input:outlineOffset-RadioGroupOption--focus");
-    }
-    &:disabled {
-      cursor: not-allowed;
-      border-color: $borderColor-RadioGroupOption--disabled;
-    }
-    &:disabled + label {
-      cursor: not-allowed;
-      color: $color-RadioGroupOption--disabled;
-    }
-    &.error {
-      border-color: $borderColor-RadioGroupOption-error;
-    }
-    &.warning {
-      border-color: $borderColor-RadioGroupOption-warning;
-    }
-    &.valid {
-      border-color: $borderColor-RadioGroupOption-success;
-    }
-
-    &.checked {
-      border: none;
-    }
-  }
-
-  .indicator {
-    display: grid;
-    place-content: center;
-    width: 100%;
-    height: 100%;
-    border-radius: 50%;
-    background-color: $backgroundColor-checked-RadioGroupOption-default;
-
-    &::after {
-      content: "";
-      width: 6px;
-      height: 6px;
-      border-radius: 50%;
-      overflow: hidden;
-      box-shadow: inset 1em 1em $backgroundColor-checked-RadioGroupOption-indicator;
-    }
-
-    &.disabled::after {
-      box-shadow: inset 1em 1em $backgroundColor-checked-RadioGroupOption--disabled;
-    }
-
-    &.error::after {
-      box-shadow: inset 1em 1em $backgroundColor-checked-RadioGroupOption-error;
-    }
-    &.warning::after {
-      box-shadow: inset 1em 1em $backgroundColor-checked-RadioGroupOption-warning;
-    }
-    &.valid::after {
-      box-shadow: inset 1em 1em $backgroundColor-checked-RadioGroupOption-success;
-    }
-  }
-
-  .itemContainer {
-    z-index: -1;
-    position: relative;
-    opacity: 0;
-    width: 0;
-    height: 0;
-  }
-
-  .optionLabel {
-    width: 100%;
-    cursor: pointer;
-  }
-
-  .label {
-    width: 100%;
-    color: $color-RadioGroupOption-default;
-    font-size: $fontSize-RadioGroupOption;
-    font-weight: $fontWeight-RadioGroupOption;
-    user-select: none;
-    cursor: pointer;
-
-    &.error {
-      color: $color-RadioGroupOption-error;
-    }
-    &.warning {
-      color: $color-RadioGroupOption-warning;
-    }
-    &.valid {
-      color: $color-RadioGroupOption-success;
-    }
-=======
 .radioGroupContainer {
   width: 100%;
   display: flex;
@@ -325,7 +169,6 @@
   }
   &.valid {
     color: $textColor-RadioGroupOption-success;
->>>>>>> ce0ff76d
   }
 }
 
