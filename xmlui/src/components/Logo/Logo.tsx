--- conflicted
+++ resolved
@@ -28,10 +28,6 @@
 export const logoComponentRenderer = createComponentRenderer(
   COMP,
   LogoMd,
-<<<<<<< HEAD
-  ({ className }) => {
-    return <Logo className={className} />;
-=======
   ({ node, layoutCss, extractValue }) => {
     return (
       <Logo
@@ -40,6 +36,5 @@
         alt={extractValue(node.props.alt)}
       />
     );
->>>>>>> ce0ff76d
   },
 );