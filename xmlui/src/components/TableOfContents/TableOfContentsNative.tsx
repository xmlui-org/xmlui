import {
  type CSSProperties,
  type ForwardedRef,
  forwardRef,
  useEffect,
  useRef,
  useState,
} from "react";
import { Link } from "@remix-run/react";
import scrollIntoView from "scroll-into-view-if-needed";
import { composeRefs } from "@radix-ui/react-compose-refs";
import classnames from "classnames";

import styles from "./TableOfContents.module.scss";
import { useTableOfContents } from "../../components-core/TableOfContentsContext";
import { useIsomorphicLayoutEffect } from "../../components-core/utils/hooks";

type Props = {
  style?: CSSProperties;
  className?: string;
  smoothScrolling?: boolean;
  maxHeadingLevel?: number;
  omitH1?: boolean;
};

export const defaultProps = {
  smoothScrolling: false,
  maxHeadingLevel: 6,
  omitH1: false,
};

export const TableOfContents = forwardRef(function TableOfContents(
  {
    style,
    smoothScrolling = defaultProps.smoothScrolling,
    maxHeadingLevel = defaultProps.maxHeadingLevel,
    omitH1 = defaultProps.omitH1,
    className
  }: Props,
  forwardedRef: ForwardedRef<HTMLDivElement>,
) {
  const tocRef = useRef<HTMLDivElement>(null);
  const {
    headings,
    scrollToAnchor,
    subscribeToActiveAnchorChange,
    activeAnchorId: initialActiveAnchorId,
  } = useTableOfContents();
  const [activeAnchorId, setActiveId] = useState(initialActiveAnchorId);

  useIsomorphicLayoutEffect(() => {
    return subscribeToActiveAnchorChange((id) => {
      const foundHeading = headings.find((heading) => heading.id === id);
      if (foundHeading?.level <= maxHeadingLevel) {
        setActiveId(id);
      }
    });
  }, [headings, maxHeadingLevel, subscribeToActiveAnchorChange]);

  const ref = forwardedRef ? composeRefs(tocRef, forwardedRef) : tocRef;

  useEffect(() => {
    if (activeAnchorId && tocRef?.current) {
      const activeAnchor = tocRef.current.querySelector(`#${activeAnchorId}`);
      if (activeAnchor) {
        scrollIntoView(activeAnchor, {
          block: "center",
          inline: "center",
          behavior: "smooth",
          scrollMode: "always",
          boundary: tocRef.current,
        });
      }
    }
  }, [activeAnchorId, headings]);

  return (
<<<<<<< HEAD
    <nav aria-label="Table of Contents" className={styles.nav} ref={ref} style={style}>
=======
    <div className={classnames(styles.nav, className)} ref={ref} style={style}>
>>>>>>> 1e9d041c
      <ul className={styles.list}>
        {headings.map((value) => {
          if (value.level <= maxHeadingLevel && (!omitH1 || value.level !== 1)) {
            return (
              <li
                key={value.id}
                className={classnames(styles.listItem, {
                  [styles.active]: value.id === activeAnchorId,
                })}
              >
                <Link
                  aria-current={value.id === activeAnchorId ? "page" : "false"}
                  className={classnames(styles.link, {
                    [styles.head_1]: value.level === 1,
                    [styles.head_2]: value.level === 2,
                    [styles.head_3]: value.level === 3,
                    [styles.head_4]: value.level === 4,
                    [styles.head_5]: value.level === 5,
                    [styles.head_6]: value.level === 6,
                  })}
                  to={`#${value.id}`}
                  onClick={(event) => {
                    // cmd/ctrl + click - open in new tab, don't prevent that
                    if (!event.ctrlKey && !event.metaKey && !event.metaKey) {
                      event.preventDefault();
                    }
                    scrollToAnchor(value.id, smoothScrolling);
                  }}
                  id={value.id}
                >
                  {value.text}
                </Link>
              </li>
            );
          }
          return null;
        })}
      </ul>
    </nav>
  );
});<|MERGE_RESOLUTION|>--- conflicted
+++ resolved
@@ -35,7 +35,7 @@
     smoothScrolling = defaultProps.smoothScrolling,
     maxHeadingLevel = defaultProps.maxHeadingLevel,
     omitH1 = defaultProps.omitH1,
-    className
+    className,
   }: Props,
   forwardedRef: ForwardedRef<HTMLDivElement>,
 ) {
@@ -75,11 +75,12 @@
   }, [activeAnchorId, headings]);
 
   return (
-<<<<<<< HEAD
-    <nav aria-label="Table of Contents" className={styles.nav} ref={ref} style={style}>
-=======
-    <div className={classnames(styles.nav, className)} ref={ref} style={style}>
->>>>>>> 1e9d041c
+    <nav
+      aria-label="Table of Contents"
+      className={classnames(styles.nav, className)}
+      ref={ref}
+      style={style}
+    >
       <ul className={styles.list}>
         {headings.map((value) => {
           if (value.level <= maxHeadingLevel && (!omitH1 || value.level !== 1)) {
