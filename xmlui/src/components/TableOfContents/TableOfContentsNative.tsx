import {
  type CSSProperties,
  type ForwardedRef,
  forwardRef,
  useEffect,
  useRef,
  useState,
} from "react";
import { NavLink as RrdNavLink } from "@remix-run/react";
import scrollIntoView from "scroll-into-view-if-needed";
import { composeRefs } from "@radix-ui/react-compose-refs";
import classnames from "classnames";

import styles from "./TableOfContents.module.scss";
import { useTableOfContents } from "../../components-core/TableOfContentsContext";
import { useIsomorphicLayoutEffect } from "../../components-core/utils/hooks";

type Props = {
  style?: CSSProperties;
  className?: string;
  smoothScrolling?: boolean;
  maxHeadingLevel?: number;
  omitH1?: boolean;
};

export const defaultProps = {
  smoothScrolling: false,
  maxHeadingLevel: 6,
  omitH1: false,
};

export const TableOfContents = forwardRef(function TableOfContents(
  {
    style,
<<<<<<< HEAD
    className,
    smoothScrolling = defaultProps.smoothScrolling,
    maxHeadingLevel = defaultProps.maxHeadingLevel,
=======
    smoothScrolling = defaultProps.smoothScrolling,
    maxHeadingLevel = defaultProps.maxHeadingLevel,
    omitH1 = defaultProps.omitH1,
>>>>>>> ce0ff76d
  }: Props,
  forwardedRef: ForwardedRef<HTMLDivElement>,
) {
  const tocRef = useRef<HTMLDivElement>(null);
  const {
    headings,
    scrollToAnchor,
    subscribeToActiveAnchorChange,
    activeAnchorId: initialActiveAnchorId,
  } = useTableOfContents();
  const [activeAnchorId, setActiveId] = useState(initialActiveAnchorId);

  useIsomorphicLayoutEffect(() => {
    return subscribeToActiveAnchorChange((id) => {
      const foundHeading = headings.find((heading) => heading.id === id);
      if (foundHeading?.level <= maxHeadingLevel) {
        setActiveId(id);
      }
    });
  }, [headings, maxHeadingLevel, subscribeToActiveAnchorChange]);

  const ref = forwardedRef ? composeRefs(tocRef, forwardedRef) : tocRef;

  useEffect(() => {
    if (activeAnchorId && tocRef?.current) {
      const activeAnchor = tocRef.current.querySelector(`#${activeAnchorId}`);
      if (activeAnchor) {
        scrollIntoView(activeAnchor, {
          block: "center",
          inline: "center",
          behavior: "smooth",
          scrollMode: "always",
          boundary: tocRef.current,
        });
      }
    }
  }, [activeAnchorId, headings]);

  return (
    <div className={classnames(styles.nav, className)} ref={ref} style={style}>
      <ul className={styles.list}>
        {headings.map((value) => {
          if (value.level <= maxHeadingLevel && (!omitH1 || value.level !== 1)) {
            return (
              <li
                key={value.id}
                className={classnames(styles.listItem, {
                  [styles.active]: value.id === activeAnchorId,
                })}
              >
                <RrdNavLink
                  className={classnames(styles.link, {
                    [styles.head_1]: value.level === 1,
                    [styles.head_2]: value.level === 2,
                    [styles.head_3]: value.level === 3,
                    [styles.head_4]: value.level === 4,
                    [styles.head_5]: value.level === 5,
                    [styles.head_6]: value.level === 6,
                  })}
                  to={`#${value.id}`}
                  onClick={(event) => {
                    // cmd/ctrl + click - open in new tab, don't prevent that
                    if (!event.ctrlKey && !event.metaKey && !event.metaKey) {
                      event.preventDefault();
                    }
                    scrollToAnchor(value.id, smoothScrolling);
                  }}
                  id={value.id}
                >
                  {value.text}
                </RrdNavLink>
              </li>
            );
          }
          return null;
        })}
      </ul>
    </div>
  );
});<|MERGE_RESOLUTION|>--- conflicted
+++ resolved
@@ -3,6 +3,7 @@
   type ForwardedRef,
   forwardRef,
   useEffect,
+  useLayoutEffect,
   useRef,
   useState,
 } from "react";
@@ -17,7 +18,6 @@
 
 type Props = {
   style?: CSSProperties;
-  className?: string;
   smoothScrolling?: boolean;
   maxHeadingLevel?: number;
   omitH1?: boolean;
@@ -32,15 +32,9 @@
 export const TableOfContents = forwardRef(function TableOfContents(
   {
     style,
-<<<<<<< HEAD
-    className,
-    smoothScrolling = defaultProps.smoothScrolling,
-    maxHeadingLevel = defaultProps.maxHeadingLevel,
-=======
     smoothScrolling = defaultProps.smoothScrolling,
     maxHeadingLevel = defaultProps.maxHeadingLevel,
     omitH1 = defaultProps.omitH1,
->>>>>>> ce0ff76d
   }: Props,
   forwardedRef: ForwardedRef<HTMLDivElement>,
 ) {
@@ -80,7 +74,7 @@
   }, [activeAnchorId, headings]);
 
   return (
-    <div className={classnames(styles.nav, className)} ref={ref} style={style}>
+    <div className={styles.nav} ref={ref} style={style}>
       <ul className={styles.list}>
         {headings.map((value) => {
           if (value.level <= maxHeadingLevel && (!omitH1 || value.level !== 1)) {
