@use "../../components-core/theming/themes" as t;

// --- This code snippet is required to collect the theme variables used in this module
$themeVars: ();
@function createThemeVar($componentVariable) {
  $themeVars: t.appendThemeVar($themeVars, $componentVariable) !global;
  @return t.getThemeVar($themeVars, $componentVariable);
}

// --- Theme vars for paddings
$component: "Footer";
$themeVars: t.composePaddingVars($themeVars, $component);
$themeVars: t.composeBorderVars($themeVars, $component) !global;

// --- Other theme vars
$backgroundColor-Footer: createThemeVar("backgroundColor-#{$component}");
$textColor-Footer: createThemeVar("textColor-#{$component}");
$height-Footer: createThemeVar("height-#{$component}");
$fontSize-Footer: createThemeVar("fontSize-#{$component}");
$verticalAlignment-Footer: createThemeVar("verticalAlignment-#{$component}");
$maxWidth-content-Footer: createThemeVar("maxWidth-content-#{$component}");
$gap-Footer: createThemeVar("gap-#{$component}");
$maxWidth-App: createThemeVar("maxWidth-App");
$margin-Footer: createThemeVar("margin-#{$component}");

@layer components {
  .outerWrapper {
    @include t.borderVars($themeVars, $component);
    background-color: $backgroundColor-Footer;
    height: $height-Footer;
  }

<<<<<<< HEAD
  .wrapper {
    width: 100%;
    display: flex;
    min-height: 0;
    height: 100%;
    flex-direction: row;
    gap: $gap-Footer;
    @include t.paddingVars($themeVars, $component);
    font-size: $fontSize-Footer;
    align-items: $verticalAlign-Footer;
    max-width: $maxWidth-content-Footer;
    color: $textColor-Footer;
    margin: 0 auto;
=======
.wrapper {
  width: 100%;
  display: flex;
  min-height: 0;
  height: 100%;
  flex-direction: row;
  gap: $gap-Footer;
  @include t.paddingVars($themeVars, $component);
  font-size: $fontSize-Footer;
  align-items: $verticalAlignment-Footer;
  max-width: $maxWidth-content-Footer;
  color: $textColor-Footer;
  margin: $margin-Footer;
>>>>>>> ce0ff76d

    &.full {
      max-width: $maxWidth-App;
    }
  }
}

// --- We export the theme variables to add them to the component renderer
:export {
  themeVars: t.json-stringify($themeVars);
}<|MERGE_RESOLUTION|>--- conflicted
+++ resolved
@@ -23,28 +23,12 @@
 $maxWidth-App: createThemeVar("maxWidth-App");
 $margin-Footer: createThemeVar("margin-#{$component}");
 
-@layer components {
-  .outerWrapper {
-    @include t.borderVars($themeVars, $component);
-    background-color: $backgroundColor-Footer;
-    height: $height-Footer;
-  }
+.outerWrapper{
+  @include t.borderVars($themeVars, $component);
+  background-color: $backgroundColor-Footer;
+  height: $height-Footer;
+}
 
-<<<<<<< HEAD
-  .wrapper {
-    width: 100%;
-    display: flex;
-    min-height: 0;
-    height: 100%;
-    flex-direction: row;
-    gap: $gap-Footer;
-    @include t.paddingVars($themeVars, $component);
-    font-size: $fontSize-Footer;
-    align-items: $verticalAlign-Footer;
-    max-width: $maxWidth-content-Footer;
-    color: $textColor-Footer;
-    margin: 0 auto;
-=======
 .wrapper {
   width: 100%;
   display: flex;
@@ -58,15 +42,13 @@
   max-width: $maxWidth-content-Footer;
   color: $textColor-Footer;
   margin: $margin-Footer;
->>>>>>> ce0ff76d
 
-    &.full {
-      max-width: $maxWidth-App;
-    }
+  &.full{
+    max-width: $maxWidth-App;
   }
 }
 
 // --- We export the theme variables to add them to the component renderer
-:export {
-  themeVars: t.json-stringify($themeVars);
+:export{
+  themeVars: t.json-stringify($themeVars)
 }