@use "../../components-core/theming/themes" as t;

// --- This code snippet is required to collect the theme variables used in this module
$themeVars: ();
@function createThemeVar($componentVariable) {
  $themeVars: t.appendThemeVar($themeVars, $componentVariable) !global;
  @return t.getThemeVar($themeVars, $componentVariable);
}

@layer components{
  .base {
    display: flex;
    /* default flexbox alignment */
    justify-content: flex-start;
    align-items: stretch;
    min-height: 0;
    min-width: 0;
    gap: var(--stack-gap-default);

    &.hoverContainer{
      :global(.display-on-hover){
        transition: opacity .1s;
        opacity: 0;
        visibility: hidden;
      }

      &:has(:global(.dropdown-visible)) :global(.display-on-hover){
        opacity: 1;
        visibility: visible;
      }

      &:hover, &:focus-within{
        :global(.display-on-hover) {
          opacity: 1;
          visibility: visible;
        }
      }
    }

    &.handlesClick{
      cursor: pointer;
    }
  }

  .vertical {
    flex-direction: column;
    min-height: 0;

    &.reverse{
      flex-direction: column-reverse;
    }
  }
<<<<<<< HEAD
  .horizontal {
    flex-direction: row;
    &.reverse{
      flex-direction: row-reverse;
    }
=======
}

.horizontal {
  flex-direction: row;
  &.reverse{
    flex-direction: row-reverse;
>>>>>>> ce0ff76d
  }

  /* Main axis */
  .justifyItemsStart {
    justify-content: flex-start;
  }
  .justifyItemsCenter {
    justify-content: center;
  }
  .justifyItemsStretch {
    justify-content: stretch;
  }
  .justifyItemsEnd {
    justify-content: flex-end;
  }

  /* Cross axis */
  .alignItemsStart {
    align-items: flex-start;
  }
  .alignItemsCenter {
    align-items: center;
  }
  .alignItemsStretch {
    align-items: stretch;
  }
  .alignItemsEnd {
    align-items: flex-end;
  }
  .alignItemsBaseline {
    align-items: baseline;
  }
}

// --- We export the theme variables to add them to the component renderer
:export {
  themeVars: t.json-stringify($themeVars);
}<|MERGE_RESOLUTION|>--- conflicted
+++ resolved
@@ -7,95 +7,85 @@
   @return t.getThemeVar($themeVars, $componentVariable);
 }
 
-@layer components{
-  .base {
-    display: flex;
-    /* default flexbox alignment */
-    justify-content: flex-start;
-    align-items: stretch;
-    min-height: 0;
-    min-width: 0;
-    gap: var(--stack-gap-default);
+.base {
+  display: flex;
+  /* default flexbox alignment */
+  justify-content: flex-start;
+  align-items: stretch;
+  min-height: 0;
+  min-width: 0;
+  gap: var(--stack-gap-default);
 
-    &.hoverContainer{
-      :global(.display-on-hover){
-        transition: opacity .1s;
-        opacity: 0;
-        visibility: hidden;
-      }
+  &.hoverContainer{
+    :global(.display-on-hover){
+      transition: opacity .1s;
+      opacity: 0;
+      visibility: hidden;
+    }
+    
+    &:has(:global(.dropdown-visible)) :global(.display-on-hover){
+      opacity: 1;
+      visibility: visible;
+    }
 
-      &:has(:global(.dropdown-visible)) :global(.display-on-hover){
+    &:hover, &:focus-within{
+      :global(.display-on-hover) {
         opacity: 1;
         visibility: visible;
       }
-
-      &:hover, &:focus-within{
-        :global(.display-on-hover) {
-          opacity: 1;
-          visibility: visible;
-        }
-      }
-    }
-
-    &.handlesClick{
-      cursor: pointer;
     }
   }
+  
+  &.handlesClick{
+    cursor: pointer;
+  }
+}
 
-  .vertical {
-    flex-direction: column;
-    min-height: 0;
+.vertical {
+  flex-direction: column;
+  min-height: 0;
 
-    &.reverse{
-      flex-direction: column-reverse;
-    }
+  &.reverse{
+    flex-direction: column-reverse;
   }
-<<<<<<< HEAD
-  .horizontal {
-    flex-direction: row;
-    &.reverse{
-      flex-direction: row-reverse;
-    }
-=======
 }
 
 .horizontal {
   flex-direction: row;
   &.reverse{
     flex-direction: row-reverse;
->>>>>>> ce0ff76d
   }
+}
 
-  /* Main axis */
-  .justifyItemsStart {
-    justify-content: flex-start;
-  }
-  .justifyItemsCenter {
-    justify-content: center;
-  }
-  .justifyItemsStretch {
-    justify-content: stretch;
-  }
-  .justifyItemsEnd {
-    justify-content: flex-end;
-  }
+/* Main axis */
+.justifyItemsStart {
+  justify-content: flex-start;
+}
+.justifyItemsCenter {
+  justify-content: center;
+}
+.justifyItemsStretch {
+  justify-content: stretch;
+}
+.justifyItemsEnd {
+  justify-content: flex-end;
+}
 
-  /* Cross axis */
-  .alignItemsStart {
-    align-items: flex-start;
-  }
-  .alignItemsCenter {
-    align-items: center;
-  }
-  .alignItemsStretch {
-    align-items: stretch;
-  }
-  .alignItemsEnd {
-    align-items: flex-end;
-  }
-  .alignItemsBaseline {
-    align-items: baseline;
-  }
+/* Cross axis */
+.alignItemsStart {
+  align-items: flex-start;
+}
+.alignItemsCenter {
+  align-items: center;
+}
+.alignItemsStretch {
+  align-items: stretch;
+}
+.alignItemsEnd {
+  align-items: flex-end;
+}
+.alignItemsBaseline {
+  align-items: baseline;
 }
 
 // --- We export the theme variables to add them to the component renderer
