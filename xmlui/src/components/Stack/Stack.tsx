import type React from "react";

import styles from "./Stack.module.scss";

<<<<<<< HEAD
import type { ComponentPropertyMetadata } from "../../abstractions/ComponentDefs";
import { type ComponentDef, createMetadata } from "../../abstractions/ComponentDefs";
import type { RenderChildFn, ValueExtractor } from "../../abstractions/RendererDefs";
=======
import type { ComponentDef, ComponentPropertyMetadata } from "../../abstractions/ComponentDefs";
import type { RenderChildFn } from "../../abstractions/RendererDefs";
>>>>>>> ce0ff76d
import type { AsyncFunction } from "../../abstractions/FunctionDefs";
import { createComponentRenderer } from "../../components-core/renderers";
import { isComponentDefChildren } from "../../components-core/utils/misc";
import { NotAComponentDefError } from "../../components-core/EngineError";
import { parseScssVar } from "../../components-core/theming/themeVars";
<<<<<<< HEAD
import { dClick, dInternal } from "../metadata-helpers";
import { DEFAULT_ORIENTATION, defaultProps, Stack } from "./StackNative";
=======
import { createMetadata, dClick, dInternal } from "../metadata-helpers";
import { DEFAULT_ORIENTATION, Stack, defaultProps } from "./StackNative";
>>>>>>> ce0ff76d
import { alignmentOptionValues } from "../abstractions";

const COMP = "Stack";

const HORIZONTAL_ALIGNMENT: ComponentPropertyMetadata = {
  description: "Manages the horizontal content alignment for each child element in the Stack.",
  availableValues: alignmentOptionValues,
  valueType: "string",
  defaultValue: "start",
};
const VERTICAL_ALIGNMENT: ComponentPropertyMetadata = {
  description: "Manages the vertical content alignment for each child element in the Stack.",
  availableValues: alignmentOptionValues,
  valueType: "string",
  defaultValue: "start",
};

const stackMd = createMetadata({
  status: "stable",
  description:
    "`Stack` is the fundamental layout container that organizes child elements in " +
    "configurable horizontal or vertical arrangements. As the most versatile building " +
    "block in XMLUI's layout system, it provides comprehensive alignment, spacing, " +
    "and flow control options that serve as the foundation for all specialized stack variants.",
  props: {
    gap: {
      description: "Optional size value indicating the gap between child elements.",
      valueType: "string",
      defaultValue: "$gap-normal",
    },
    reverse: {
      description: "Optional boolean property to reverse the order of child elements.",
      valueType: "boolean",
      defaultValue: defaultProps.reverse,
    },
    wrapContent: {
      description:
        "Optional boolean which wraps the content if set to true and the available " +
        "space is not big enough. Works only with horizontal orientations.",
      valueType: "boolean",
      defaultValue: false,
    },
    orientation: {
      description:
        "An optional property that governs the Stack's orientation (whether " +
        "the Stack lays out its children in a row or a column).",
      availableValues: ["horizontal", "vertical"],
      valueType: "string",
      defaultValue: defaultProps.orientation,
    },
    horizontalAlignment: HORIZONTAL_ALIGNMENT,
    verticalAlignment: VERTICAL_ALIGNMENT,
    hoverContainer: {
      ...dInternal("Reserved for future use"),
      defaultValue: defaultProps.hoverContainer,
    },
    visibleOnHover: {
      ...dInternal("Reserved for future use"),
      defaultValue: defaultProps.visibleOnHover,
    },
  },
  events: {
    click: dClick(COMP),
    mounted: dInternal("Reserved for future use"),
  },
  themeVars: parseScssVar(styles.themeVars),
});

export const StackMd = {
  ...stackMd,
  props: {
    ...stackMd.props,
  },
};
type StackComponentDef = ComponentDef<typeof StackMd>;

export const VStackMd = {
  ...StackMd,
  specializedFrom: COMP,
  description: `This component represents a stack rendering its contents vertically.`,
  props: {
    ...stackMd.props,
  },
};
type VStackComponentDef = ComponentDef<typeof VStackMd>;

export const HStackMd = {
  ...StackMd,
  specializedFrom: COMP,
  description: `This component represents a stack rendering its contents horizontally.`,
  props: {
    ...stackMd.props,
  },
};
type HStackComponentDef = ComponentDef<typeof HStackMd>;

export const CVStackMd = {
  ...StackMd,
  specializedFrom: COMP,
  description:
    `This component represents a stack that renders its contents vertically ` +
    `and aligns that in the center along both axes.`,
};
type CVStackComponentDef = ComponentDef<typeof CVStackMd>;

export const CHStackMd = {
  ...StackMd,
  specializedFrom: COMP,
  description:
    `This component represents a stack that renders its contents horizontally ` +
    `and aligns that in the center along both axes.`,
};
type CHStackComponentDef = ComponentDef<typeof CHStackMd>;

type RenderStackPars = {
  node:
    | StackComponentDef
    | VStackComponentDef
    | HStackComponentDef
    | CVStackComponentDef
    | CHStackComponentDef;
  extractValue: ValueExtractor;
  className?: string;
  lookupEventHandler: (
    eventName: keyof NonNullable<StackComponentDef["events"]>,
  ) => AsyncFunction | undefined;
  renderChild: RenderChildFn;
  orientation: string;
  horizontalAlignment: string;
  verticalAlignment: string;
};

function renderStack({
  node,
  extractValue,
  className,
  orientation,
  horizontalAlignment,
  verticalAlignment,
  lookupEventHandler,
  renderChild,
}: RenderStackPars) {
  if (!isComponentDefChildren(node.children)) {
    throw new NotAComponentDefError();
  }
  return (
    <Stack
      orientation={orientation}
      horizontalAlignment={horizontalAlignment}
      verticalAlignment={verticalAlignment}
      reverse={extractValue(node.props?.reverse)}
      hoverContainer={extractValue(node.props?.hoverContainer)}
      visibleOnHover={extractValue(node.props?.visibleOnHover)}
      onMount={lookupEventHandler("mounted")}
      className={className}
    >
      {renderChild(node.children, {
        type: "Stack",
        orientation,
      })}
    </Stack>
  );
}

export const stackComponentRenderer = createComponentRenderer(
  COMP,
  StackMd,
  ({ node, extractValue, renderChild, className, lookupEventHandler }) => {
    const orientation = extractValue(node.props?.orientation) || DEFAULT_ORIENTATION;
    const horizontalAlignment = extractValue(node.props?.horizontalAlignment);
    const verticalAlignment = extractValue(node.props?.verticalAlignment);
    return renderStack({
      node,
      extractValue,
      className,
      orientation,
      horizontalAlignment,
      verticalAlignment,
      lookupEventHandler,
      renderChild,
    });
  },
);

export const vStackComponentRenderer = createComponentRenderer(
  "VStack",
  VStackMd,
  ({ node, extractValue, renderChild, className, lookupEventHandler }) => {
    const horizontalAlignment = extractValue(node.props?.horizontalAlignment);
    const verticalAlignment = extractValue(node.props?.verticalAlignment);
    return renderStack({
      node,
      extractValue,
      className,
      lookupEventHandler,
      renderChild,
      orientation: "vertical",
      horizontalAlignment,
      verticalAlignment,
    });
  },
);

export const hStackComponentRenderer = createComponentRenderer(
  "HStack",
  HStackMd,
  ({ node, extractValue, renderChild, className, lookupEventHandler }) => {
    const horizontalAlignment = extractValue(node.props?.horizontalAlignment);
    const verticalAlignment = extractValue(node.props?.verticalAlignment);
    return renderStack({
      node,
      extractValue,
      className,
      lookupEventHandler,
      renderChild,
      orientation: "horizontal",
      horizontalAlignment,
      verticalAlignment,
    });
  },
);

export const cvStackComponentRenderer = createComponentRenderer(
  "CVStack",
  CVStackMd,
  ({ node, extractValue, renderChild, className, lookupEventHandler }) => {
    return renderStack({
      node,
      extractValue,
      className,
      lookupEventHandler,
      renderChild,
      orientation: "vertical",
      horizontalAlignment: "center",
      verticalAlignment: "center",
    });
  },
);

export const chStackComponentRenderer = createComponentRenderer(
  "CHStack",
  CHStackMd,
  ({ node, extractValue, renderChild, lookupEventHandler, className }) => {
    return renderStack({
      node,
      extractValue,
      className,
      lookupEventHandler,
      renderChild,
      orientation: "horizontal",
      horizontalAlignment: "center",
      verticalAlignment: "center",
    });
  },
);<|MERGE_RESOLUTION|>--- conflicted
+++ resolved
@@ -2,26 +2,16 @@
 
 import styles from "./Stack.module.scss";
 
-<<<<<<< HEAD
-import type { ComponentPropertyMetadata } from "../../abstractions/ComponentDefs";
-import { type ComponentDef, createMetadata } from "../../abstractions/ComponentDefs";
-import type { RenderChildFn, ValueExtractor } from "../../abstractions/RendererDefs";
-=======
 import type { ComponentDef, ComponentPropertyMetadata } from "../../abstractions/ComponentDefs";
 import type { RenderChildFn } from "../../abstractions/RendererDefs";
->>>>>>> ce0ff76d
 import type { AsyncFunction } from "../../abstractions/FunctionDefs";
+import type { ValueExtractor } from "../../abstractions/RendererDefs";
 import { createComponentRenderer } from "../../components-core/renderers";
 import { isComponentDefChildren } from "../../components-core/utils/misc";
 import { NotAComponentDefError } from "../../components-core/EngineError";
 import { parseScssVar } from "../../components-core/theming/themeVars";
-<<<<<<< HEAD
-import { dClick, dInternal } from "../metadata-helpers";
-import { DEFAULT_ORIENTATION, defaultProps, Stack } from "./StackNative";
-=======
 import { createMetadata, dClick, dInternal } from "../metadata-helpers";
 import { DEFAULT_ORIENTATION, Stack, defaultProps } from "./StackNative";
->>>>>>> ce0ff76d
 import { alignmentOptionValues } from "../abstractions";
 
 const COMP = "Stack";
@@ -144,7 +134,7 @@
     | CVStackComponentDef
     | CHStackComponentDef;
   extractValue: ValueExtractor;
-  className?: string;
+  layoutCss: React.CSSProperties;
   lookupEventHandler: (
     eventName: keyof NonNullable<StackComponentDef["events"]>,
   ) => AsyncFunction | undefined;
@@ -157,7 +147,7 @@
 function renderStack({
   node,
   extractValue,
-  className,
+  layoutCss,
   orientation,
   horizontalAlignment,
   verticalAlignment,
@@ -175,8 +165,8 @@
       reverse={extractValue(node.props?.reverse)}
       hoverContainer={extractValue(node.props?.hoverContainer)}
       visibleOnHover={extractValue(node.props?.visibleOnHover)}
+      style={layoutCss}
       onMount={lookupEventHandler("mounted")}
-      className={className}
     >
       {renderChild(node.children, {
         type: "Stack",
@@ -189,14 +179,14 @@
 export const stackComponentRenderer = createComponentRenderer(
   COMP,
   StackMd,
-  ({ node, extractValue, renderChild, className, lookupEventHandler }) => {
+  ({ node, extractValue, renderChild, layoutCss, lookupEventHandler }) => {
     const orientation = extractValue(node.props?.orientation) || DEFAULT_ORIENTATION;
     const horizontalAlignment = extractValue(node.props?.horizontalAlignment);
     const verticalAlignment = extractValue(node.props?.verticalAlignment);
     return renderStack({
       node,
       extractValue,
-      className,
+      layoutCss,
       orientation,
       horizontalAlignment,
       verticalAlignment,
@@ -209,13 +199,13 @@
 export const vStackComponentRenderer = createComponentRenderer(
   "VStack",
   VStackMd,
-  ({ node, extractValue, renderChild, className, lookupEventHandler }) => {
+  ({ node, extractValue, renderChild, layoutCss, lookupEventHandler }) => {
     const horizontalAlignment = extractValue(node.props?.horizontalAlignment);
     const verticalAlignment = extractValue(node.props?.verticalAlignment);
     return renderStack({
       node,
       extractValue,
-      className,
+      layoutCss,
       lookupEventHandler,
       renderChild,
       orientation: "vertical",
@@ -228,13 +218,13 @@
 export const hStackComponentRenderer = createComponentRenderer(
   "HStack",
   HStackMd,
-  ({ node, extractValue, renderChild, className, lookupEventHandler }) => {
+  ({ node, extractValue, renderChild, layoutCss, lookupEventHandler }) => {
     const horizontalAlignment = extractValue(node.props?.horizontalAlignment);
     const verticalAlignment = extractValue(node.props?.verticalAlignment);
     return renderStack({
       node,
       extractValue,
-      className,
+      layoutCss,
       lookupEventHandler,
       renderChild,
       orientation: "horizontal",
@@ -247,11 +237,11 @@
 export const cvStackComponentRenderer = createComponentRenderer(
   "CVStack",
   CVStackMd,
-  ({ node, extractValue, renderChild, className, lookupEventHandler }) => {
-    return renderStack({
-      node,
-      extractValue,
-      className,
+  ({ node, extractValue, renderChild, layoutCss, lookupEventHandler }) => {
+    return renderStack({
+      node,
+      extractValue,
+      layoutCss,
       lookupEventHandler,
       renderChild,
       orientation: "vertical",
@@ -264,11 +254,11 @@
 export const chStackComponentRenderer = createComponentRenderer(
   "CHStack",
   CHStackMd,
-  ({ node, extractValue, renderChild, lookupEventHandler, className }) => {
-    return renderStack({
-      node,
-      extractValue,
-      className,
+  ({ node, extractValue, renderChild, layoutCss, lookupEventHandler }) => {
+    return renderStack({
+      node,
+      extractValue,
+      layoutCss,
       lookupEventHandler,
       renderChild,
       orientation: "horizontal",
