--- conflicted
+++ resolved
@@ -561,13 +561,9 @@
               <SimpleSelect
                 readOnly={!!readOnly}
                 ref={ref}
-<<<<<<< HEAD
-                value={value as SingleValueType}
-=======
                 key={isInForm ? (value ? `status-${value}` : "status-initial") : undefined} //workaround for https://github.com/radix-ui/primitives/issues/3135
                 value={value as SingleValueType}
                 options={options}
->>>>>>> cdbb7fff
                 onValueChange={toggleOption}
                 id={inputId}
                 style={style}
