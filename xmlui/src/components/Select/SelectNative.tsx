--- conflicted
+++ resolved
@@ -163,7 +163,7 @@
       <SelectPortal container={root}>
         <SelectContent
           className={styles.selectContent}
-          position="popper"
+          position="item-aligned"
           style={{ height: height }}
         >
           <ScrollUpButton className={styles.selectScrollUpButton}>
@@ -211,34 +211,10 @@
           </SelectViewport>
           <ScrollDownButton className={styles.selectScrollDownButton}>
             <Icon name="chevrondown" />
-<<<<<<< HEAD
-          </SelectIcon>
-        </SelectTrigger>
-        <SelectPortal container={root}>
-          <SelectContent
-            className={styles.selectContent}
-            position="item-aligned"
-            style={{ height: height }}
-          >
-            <ScrollUpButton className={styles.selectScrollUpButton}>
-              <Icon name="chevronup" />
-            </ScrollUpButton>
-            <SelectViewport className={classnames(styles.selectViewport)}>
-              {children}
-            </SelectViewport>
-            <ScrollDownButton className={styles.selectScrollDownButton}>
-              <Icon name="chevrondown" />
-            </ScrollDownButton>
-          </SelectContent>
-        </SelectPortal>
-      </SelectRoot>
-    </OptionTypeProvider>
-=======
           </ScrollDownButton>
         </SelectContent>
       </SelectPortal>
     </SelectRoot>
->>>>>>> 6eae04ba
   );
 });
 
