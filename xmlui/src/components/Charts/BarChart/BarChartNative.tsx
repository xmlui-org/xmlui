--- conflicted
+++ resolved
@@ -71,7 +71,7 @@
   hideTickY = defaultProps.hideTickY,
   hideY = defaultProps.hideY,
   hideX = defaultProps.hideX,
-<<<<<<< HEAD
+  hideTooltip = defaultProps.hideTooltip,
   tickFormatterX = defaultProps.tickFormatterX,
   tickFormatterY = defaultProps.tickFormatterY,
   style,
@@ -79,17 +79,8 @@
   children,
   showLegend = defaultProps.showLegend,
 }: BarChartProps) {
-=======
-  hideTooltip = defaultProps.hideTooltip,
-  tickFormatterX = defaultProps.tickFormatterX,
-  tickFormatterY = defaultProps.tickFormatterY,
-  style,
-  children,
-  showLegend = defaultProps.showLegend,
-}: BarChartProps) {
   // Validate and normalize data
   const validData = Array.isArray(data) ? data : [];
->>>>>>> bf7cea7a
   const { getThemeVar } = useTheme();
 
   const colorValues = useMemo(() => {
@@ -227,7 +218,6 @@
 
   const content = useMemo(() => {
     const chart = (
-<<<<<<< HEAD
       <div className={classnames(className, styles.wrapper)} style={style} ref={wrapperRef}>
         <ResponsiveContainer
           ref={containerRef}
@@ -238,10 +228,8 @@
           height={"100%"}
         >
           <RBarChart
-            // className={className}
-            // style={style}
             accessibilityLayer
-            data={data}
+            data={validData}
             layout={layout}
             margin={miniMode ? { left: 0, right: 0, top: 0, bottom: 0 } : chartMargin}
           >
@@ -315,107 +303,6 @@
             )}
           </RBarChart>
         </ResponsiveContainer>
-=======
-      <ResponsiveContainer
-        ref={containerRef}
-        minWidth={60}
-        minHeight={60}
-        debounce={100}
-        width={auto ? "100%" : containerSize.width}
-        height={auto ? "100%" : containerSize.height}
-      >
-        <RBarChart
-          style={style}
-          accessibilityLayer
-          data={validData}
-          layout={layout}
-          margin={miniMode ? { left: 0, right: 0, top: 0, bottom: 0 } : chartMargin}
-        >
-          <CartesianGrid vertical={true} strokeDasharray="3 3" />
-          {layout === "vertical" ? (
-            <>
-              <XAxis
-                type="number"
-                axisLine={false}
-                hide={miniMode || hideX}
-                tickFormatter={miniMode || hideTickX ? undefined : tickFormatterX}
-                tick={miniMode || hideTickX ? false : { fill: "currentColor", fontSize }}
-              />
-              <YAxis
-                hide={miniMode || hideY}
-                dataKey={nameKey}
-                type="category"
-                interval={"equidistantPreserveStart"}
-                tickLine={false}
-                tickFormatter={miniMode || hideTickY ? undefined : tickFormatterY}
-                tick={miniMode || hideTickY ? false : { fill: "currentColor", fontSize }}
-              />
-            </>
-          ) : (
-            <>
-              <XAxis
-                dataKey={nameKey}
-                type="category"
-                interval={interval}
-                tickLine={false}
-                angle={tickAngle}
-                textAnchor={tickAnchor}
-                tick={miniMode || hideTickX ? false : { fill: "currentColor", fontSize }}
-                tickFormatter={miniMode || hideTickX ? undefined : tickFormatterX}
-                height={miniMode || hideX ? 0 : xAxisHeight}
-                hide={miniMode || hideX}
-              />
-              <YAxis
-                type="number"
-                axisLine={false}
-                tick={miniMode || hideTickY ? false : { fill: "currentColor", fontSize }}
-                hide={miniMode || hideY}
-                tickCount={yTickCount}
-                tickFormatter={miniMode || hideTickY ? undefined : tickFormatterY}
-                width={miniMode || hideY || hideTickY ? 0 : 40}
-              />
-            </>
-          )}
-          {!miniMode && !hideTooltip && <Tooltip content={<TooltipContent />} />}
-          {validData.length > 0 && Object.keys(config).map((key, index) => (
-            <Bar
-              key={index}
-              dataKey={key}
-              fill={config[key].color}
-              radius={stacked ? 0 : 8}
-              stackId={stacked ? "stacked" : undefined}
-              strokeWidth={1}
-            />
-          ))}
-          {showLegend && (
-            <RLegend
-              wrapperStyle={{
-                bottom: 0,
-                left: 0,
-                right: 0,
-                margin: "0 auto",
-                width: "100%",
-                textAlign: "center",
-              }}
-            />
-          )}
-        </RBarChart>
-      </ResponsiveContainer>
-    );
-
-    return auto ? (
-      <div
-        ref={wrapperRef}
-        style={{
-          flexGrow: 1,
-          width: containerSize.width,
-          height: containerSize.height,
-          padding: 0,
-          margin: 0,
-        }}
-      >
-        {chart}
->>>>>>> bf7cea7a
       </div>
     );
 
