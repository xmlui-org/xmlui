import {
  Bar,
  BarChart as RBarChart,
  CartesianGrid,
  XAxis,
  YAxis,
  ResponsiveContainer,
  Tooltip,
  Legend as RLegend,
} from "recharts";

import { CSSProperties, ReactNode, useEffect, useRef, useState } from "react";
import { useMemo } from "react";
import ChartProvider, { useChartContextValue } from "../utils/ChartProvider";
import { TooltipContent } from "../Tooltip/TooltipContent";
import { useTheme } from "../../../components-core/theming/ThemeContext";

export type BarChartProps = {
  data: any[];
  layout?: "horizontal" | "vertical";
  nameKey: string;
  stacked?: boolean;
  dataKeys?: string[];
  style?: CSSProperties;
  className?: string;
  hideTickX?: boolean;
  hideTickY?: boolean;
  hideX?: boolean;
  hideY?: boolean;
  tickFormatterX?: (value: any) => any;
  tickFormatterY?: (value: any) => any;
  children?: ReactNode;
  showLegend?: boolean;
};

export const defaultProps: Pick<
  BarChartProps,
  | "layout"
  | "stacked"
  | "hideTickX"
  | "hideTickY"
  | "hideX"
  | "hideY"
  | "tickFormatterX"
  | "tickFormatterY"
  | "showLegend"
> = {
  layout: "vertical",
  stacked: false,
  hideTickX: false,
  hideTickY: false,
  hideX: false,
  hideY: false,
  tickFormatterX: (value) => value,
  tickFormatterY: (value) => value,
  showLegend: false,
};

export function BarChart({
<<<<<<< HEAD
  data = [],
  layout = defaultProps.layout,
  nameKey,
  stacked = defaultProps.stacked,
  dataKeys = [],
  hideTickX = defaultProps.hideTickX,
  hideTickY = defaultProps.hideTickY,
  hideY = defaultProps.hideY,
  hideX = defaultProps.hideX,
  tickFormatter = defaultProps.tickFormatter,
  style,
  className,
  children,
  showLegend = defaultProps.showLegend,
}: BarChartProps) {
=======
                           data = [],
                           layout = defaultProps.layout,
                           nameKey,
                           stacked = defaultProps.stacked,
                           dataKeys = [],
                           hideTickX = defaultProps.hideTickX,
                           hideTickY = defaultProps.hideTickY,
                           hideY = defaultProps.hideY,
                           hideX = defaultProps.hideX,
                           tickFormatterX = defaultProps.tickFormatterX,
                           tickFormatterY = defaultProps.tickFormatterY,
                           style,
                           children,
                           showLegend = defaultProps.showLegend,
                         }: BarChartProps) {
>>>>>>> ce0ff76d
  const { getThemeVar } = useTheme();

  const colorValues = useMemo(() => {
    return [
      getThemeVar("color-primary-500"),
      getThemeVar("color-primary-300"),
      getThemeVar("color-success-500"),
      getThemeVar("color-success-300"),
      getThemeVar("color-warn-500"),
      getThemeVar("color-warn-300"),
      getThemeVar("color-danger-500"),
      getThemeVar("color-danger-300"),
      getThemeVar("color-info-500"),
      getThemeVar("color-info-300"),
      getThemeVar("color-secondary-500"),
      getThemeVar("color-secondary-300"),
      getThemeVar("color-primary-600"),
      getThemeVar("color-primary-400"),
      getThemeVar("color-success-600"),
      getThemeVar("color-success-400"),
      getThemeVar("color-warn-600"),
      getThemeVar("color-warn-400"),
      getThemeVar("color-danger-600"),
      getThemeVar("color-danger-400"),
      getThemeVar("color-info-600"),
      getThemeVar("color-info-400"),
      getThemeVar("color-secondary-600"),
      getThemeVar("color-secondary-400"),
      getThemeVar("color-primary-900"),
      getThemeVar("color-primary-700"),
      getThemeVar("color-success-900"),
      getThemeVar("color-success-700"),
      getThemeVar("color-warn-900"),
      getThemeVar("color-warn-700"),
      getThemeVar("color-danger-900"),
      getThemeVar("color-danger-700"),
      getThemeVar("color-info-900"),
      getThemeVar("color-info-700"),
      getThemeVar("color-secondary-900"),
      getThemeVar("color-secondary-700"),
    ];
  }, [getThemeVar]);

  const config = useMemo(() => {
    return Object.assign(
      {},
      ...dataKeys.map((key, index) => {
        return {
          [key]: {
            label: key,
            color: colorValues[index % colorValues.length],
          },
        };
      }),
    );
  }, [colorValues, dataKeys]);

  const chartContextValue = useChartContextValue({ dataKeys, nameKey });

<<<<<<< HEAD
  return (
    <ChartProvider value={chartContextValue}>
      {children}
      <ResponsiveContainer style={style} className={className} width="100%" height="100%">
=======
  const containerRef = useRef(null);
  const labelsRef = useRef<HTMLDivElement>(null);
  const [interval, setIntervalState] = useState(0);
  const [xAxisHeight, setXAxisHeight] = useState(50);
  const [yTickCount, setYTickCount] = useState(5);
  const fontSize = 12;
  const [chartMargin, setChartMargin] = useState({ left: 30, right: 30, top: 10, bottom: 60 });
  const [tickAngle, setTickAngle] = useState(0);
  const [tickAnchor, setTickAnchor] = useState<"end" | "middle">("middle");
  const [miniMode, setMiniMode] = useState(false);
  const [yAxisWidth, setYAxisWidth] = useState(40);
  const wrapperRef = useRef<HTMLDivElement>(null);

  useEffect(() => {
    const calc = () => {
      const width = containerRef?.current?.offsetWidth || 800;
      const spans = labelsRef.current?.querySelectorAll("span") || [];
      const yTicks = Array.from(
        document.querySelectorAll(".recharts-y-axis .recharts-layer tspan"),
      ) as SVGGraphicsElement[];
      const maxYTickWidth =
        yTicks.length > 0 ? Math.max(...yTicks.map((t) => t.getBBox().width)) : 40;
      setYAxisWidth(maxYTickWidth);
      const maxWidth = Array.from(spans).reduce((mx, s) => Math.max(mx, s.offsetWidth), 50);
      let angle = 0;
      let anchor: "end" | "middle" = "middle";
      let rad = 0;
      let minTickSpacing = maxWidth + 8;
      let leftMargin = Math.ceil(maxWidth / 3);
      let rightMargin = Math.ceil(maxWidth / 3);
      let xAxisH = Math.ceil(fontSize * 1.2);
      let maxTicks = Math.max(1, Math.floor(width / minTickSpacing));
      let skip = Math.max(0, Math.ceil(data.length / maxTicks) - 1);
      if (skip > 0) {
        angle = -60;
        anchor = "end";
        rad = (Math.abs(angle) * Math.PI) / 180;
        minTickSpacing = Math.ceil(maxWidth * Math.cos(rad)) + 2;
        maxTicks = Math.max(1, Math.floor(width / minTickSpacing));
        skip = Math.max(0, Math.ceil(data.length / maxTicks) - 1);
        leftMargin = Math.ceil((maxWidth * Math.cos(rad)) / 1.8);
        rightMargin = Math.ceil((maxWidth * Math.cos(rad)) / 1.8);
        xAxisH = Math.ceil(Math.abs(maxWidth * Math.sin(rad)) + Math.abs(fontSize * Math.cos(rad)));
      }
      setIntervalState(skip);
      setTickAngle(angle);
      setTickAnchor(anchor);
      const xTicks = Array.from(
        document.querySelectorAll(".recharts-x-axis .recharts-layer tspan"),
      ) as SVGGraphicsElement[];
      const maxXTickHeight =
        xTicks.length > 0 ? Math.max(...xTicks.map((t) => t.getBBox().height)) : fontSize;
      let bottomMargin = 10;
      if (layout === "vertical") {
        bottomMargin = maxXTickHeight;
      } else {
        bottomMargin = Math.max(xAxisH, maxXTickHeight);
      }
      setChartMargin({ left: leftMargin, right: rightMargin, top: 10, bottom: bottomMargin });

      const chartHeight = containerRef?.current?.offsetHeight || 300;
      const maxYTicks = Math.max(2, Math.floor(chartHeight / (fontSize * 3)));
      setYTickCount(maxYTicks);
      setXAxisHeight(Math.ceil(fontSize));
      const containerHeight = containerRef?.current?.offsetHeight || 0;
      const containerWidth = containerRef?.current?.offsetWidth || 0;
      const neededHeight = 10 + xAxisHeight + 10 + 32;
      const neededWidth = chartMargin.left + chartMargin.right + yAxisWidth + 32;
      setMiniMode(neededHeight > containerHeight || neededWidth > containerWidth);
    };

    calc();
    window.addEventListener("resize", calc);
    return () => window.removeEventListener("resize", calc);
  }, [data]);

  const containerSize = useMemo(() => {
    const parseSize = (value?: string) => {
      if (!value) return "100%";
      if (value.endsWith("px")) {
        return parseInt(value, 10);
      }
      return value;
    };

    const width = parseSize(style?.width as string);
    const height = parseSize(style?.height as string);

    return {
      width,
      height,
    };
  }, [style?.width, style?.height]);

  const content = useMemo(() => {
    const auto = style?.width === "*" || style?.height === "*";
    const chart = (
      <ResponsiveContainer
        ref={containerRef}
        minWidth={60}
        minHeight={60}
        debounce={100}
        width={auto ? "100%" : containerSize.width}
        height={auto ? "100%" : containerSize.height}
      >
>>>>>>> ce0ff76d
        <RBarChart
          style={style}
          accessibilityLayer
          data={data}
          layout={layout}
          margin={miniMode ? { left: 0, right: 0, top: 0, bottom: 0 } : chartMargin}
        >
          <CartesianGrid vertical={true} strokeDasharray="3 3" />
          {layout === "vertical" ? (
            <>
              <XAxis
                type="number"
                axisLine={false}
                hide={miniMode || hideX}
                tickFormatter={miniMode ? undefined : tickFormatterX}
                tick={miniMode ? false : { fill: "currentColor", fontSize }}
              />
              <YAxis
                hide={miniMode || hideY}
                dataKey={nameKey}
                type="category"
                interval={"equidistantPreserveStart"}
                tickLine={false}
                tickFormatter={miniMode ? undefined : tickFormatterY}
                tick={miniMode ? false : !hideTickX && { fill: "currentColor", fontSize }}
              />
            </>
          ) : (
            <>
              <XAxis
                dataKey={nameKey}
                type="category"
                interval={interval}
                tickLine={false}
                angle={tickAngle}
                textAnchor={tickAnchor}
                tick={miniMode ? false : !hideTickX && { fill: "currentColor", fontSize }}
                tickFormatter={miniMode ? undefined : tickFormatterX}
                height={miniMode || hideX ? 0 : xAxisHeight}
                hide={miniMode || hideX}
              />
              <YAxis
                type="number"
                axisLine={false}
                tick={miniMode ? false : !hideTickY && { fill: "currentColor", fontSize }}
                hide={miniMode || hideY}
                tickCount={yTickCount}
                tickFormatter={miniMode ? undefined : tickFormatterY}
                width={miniMode || hideY || hideTickY ? 0 : 40}
              />
            </>
          )}
          {!miniMode && <Tooltip content={<TooltipContent />} />}
          {Object.keys(config).map((key, index) => (
            <Bar
              key={index}
              dataKey={key}
              fill={config[key].color}
              radius={stacked ? 0 : 8}
              stackId={stacked ? "stacked" : undefined}
              strokeWidth={1}
            />
          ))}
          {showLegend && (
            <RLegend
              wrapperStyle={{
                bottom: 0,
                left: 0,
                right: 0,
                margin: "0 auto",
                width: "100%",
                textAlign: "center",
              }}
            />
          )}
        </RBarChart>
      </ResponsiveContainer>
    );

    return auto ? (
      <div
        ref={wrapperRef}
        style={{
          flexGrow: 1,
          width: containerSize.width,
          height: containerSize.height,
          padding: 0,
          margin: 0,
        }}
      >
        {chart}
      </div>
    ) : (
      chart
    );
  }, [
    data,
    layout,
    nameKey,
    stacked,
    dataKeys,
    style,
    miniMode,
    chartMargin,
    interval,
    tickAngle,
    tickAnchor,
    xAxisHeight,
    hideX,
    hideY,
    hideTickX,
    hideTickY,
    tickFormatterX,
    tickFormatterY,
    yTickCount,
    showLegend,
    config,
  ]);

  return (
    <ChartProvider value={chartContextValue}>
      {children}
      <div
        ref={labelsRef}
        style={{ position: "absolute", visibility: "hidden", height: 0, overflow: "hidden" }}
      >
        {data
          .map((d) => d[nameKey])
          .map((label, idx) => (
            <span key={idx} style={{ fontSize: 12, whiteSpace: "nowrap" }}>
              {label}
            </span>
          ))}
      </div>
      {content}
    </ChartProvider>
  );
}
<|MERGE_RESOLUTION|>--- conflicted
+++ resolved
@@ -22,7 +22,6 @@
   stacked?: boolean;
   dataKeys?: string[];
   style?: CSSProperties;
-  className?: string;
   hideTickX?: boolean;
   hideTickY?: boolean;
   hideX?: boolean;
@@ -57,23 +56,6 @@
 };
 
 export function BarChart({
-<<<<<<< HEAD
-  data = [],
-  layout = defaultProps.layout,
-  nameKey,
-  stacked = defaultProps.stacked,
-  dataKeys = [],
-  hideTickX = defaultProps.hideTickX,
-  hideTickY = defaultProps.hideTickY,
-  hideY = defaultProps.hideY,
-  hideX = defaultProps.hideX,
-  tickFormatter = defaultProps.tickFormatter,
-  style,
-  className,
-  children,
-  showLegend = defaultProps.showLegend,
-}: BarChartProps) {
-=======
                            data = [],
                            layout = defaultProps.layout,
                            nameKey,
@@ -89,7 +71,6 @@
                            children,
                            showLegend = defaultProps.showLegend,
                          }: BarChartProps) {
->>>>>>> ce0ff76d
   const { getThemeVar } = useTheme();
 
   const colorValues = useMemo(() => {
@@ -149,12 +130,6 @@
 
   const chartContextValue = useChartContextValue({ dataKeys, nameKey });
 
-<<<<<<< HEAD
-  return (
-    <ChartProvider value={chartContextValue}>
-      {children}
-      <ResponsiveContainer style={style} className={className} width="100%" height="100%">
-=======
   const containerRef = useRef(null);
   const labelsRef = useRef<HTMLDivElement>(null);
   const [interval, setIntervalState] = useState(0);
@@ -260,7 +235,6 @@
         width={auto ? "100%" : containerSize.width}
         height={auto ? "100%" : containerSize.height}
       >
->>>>>>> ce0ff76d
         <RBarChart
           style={style}
           accessibilityLayer
