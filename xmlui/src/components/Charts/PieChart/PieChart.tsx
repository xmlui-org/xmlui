import { defaultProps, PieChart } from "./PieChartNative";
import styles from "./PieChartNative.module.scss";
import { LabelPositionValues } from "../utils/abstractions";
import { parseScssVar } from "../../../components-core/theming/themeVars";
import { createComponentRenderer } from "../../../components-core/renderers";
import type { LabelPosition } from "recharts/types/component/Label";
import { createMetadata, d } from "../../metadata-helpers";

const COMP = "PieChart";

export const PieChartMd = createMetadata({
  status: "experimental",
  description:
    "`PieChart` visualizes proportional data as circular segments; each slice " +
    "represents a percentage of the whole. Note that the height of the component or " +
    "its parent needs to be set explicitly.",
  docFolder: "Charts/PieChart",
  props: {
    data: {
      description: "The data to be displayed in the chart. Needs to be an array of objects.",
    },
    nameKey: {
      description:
        "Specifies the key in the data objects that will be used to label the different data series.",
      valueType: "string",
    },
    dataKey: {
      description:
        "This property specifies the key in the data objects that will be used to render the chart.",
      valueType: "string",
    },
    showLabel: {
      description: "Toggles whether to show labels (\`true\`) or not (\`false\`).",
      valueType: "boolean",
      defaultValue: defaultProps.showLabel,
    },
    showLabelList: {
      description: "Whether to show labels in a list (\`true\`) or not (\`false\`).",
      valueType: "boolean",
      defaultValue: defaultProps.showLabelList,
    },
    labelListPosition: {
      description: "The position of the label list.",
      valueType: "string",
      defaultValue: defaultProps.labelListPosition,
      availableValues: LabelPositionValues,
    },
    outerRadius: d(
      "The outer radius of the pie chart, can be a number or a string (e.g., '100%').",
    ),
    showLegend: {
      description: "Toggles whether to show legend (\`true\`) or not (\`false\`).",
      valueType: "boolean",
      defaultValue: defaultProps.showLegend,
    }
  },
  themeVars: parseScssVar(styles.themeVars),
  defaultThemeVars: {
    "textColor-labelList-PieChart": "$textColor-primary",
  },
});

export const pieChartComponentRenderer = createComponentRenderer(
  COMP,
  PieChartMd,
<<<<<<< HEAD
  ({ extractValue, node, className, renderChild }: any) => {
=======
  ({ extractValue, node, layoutCss, renderChild }) => {
>>>>>>> ce0ff76d
    return (
      <PieChart
        showLabelList={extractValue.asOptionalBoolean(node.props?.showLabelList)}
        labelListPosition={extractValue.asOptionalString(node.props?.labelListPosition) as LabelPosition}
        data={extractValue(node.props?.data)}
        className={className}
        showLabel={extractValue.asOptionalBoolean(node.props?.showLabel)}
        showLegend={extractValue.asOptionalBoolean(node.props?.showLegend)}
        dataKey={extractValue(node.props?.dataKey)}
        nameKey={extractValue(node.props?.nameKey)}
      >
        {renderChild(node.children)}
      </PieChart>
    );
  },
);<|MERGE_RESOLUTION|>--- conflicted
+++ resolved
@@ -63,17 +63,13 @@
 export const pieChartComponentRenderer = createComponentRenderer(
   COMP,
   PieChartMd,
-<<<<<<< HEAD
-  ({ extractValue, node, className, renderChild }: any) => {
-=======
   ({ extractValue, node, layoutCss, renderChild }) => {
->>>>>>> ce0ff76d
     return (
       <PieChart
         showLabelList={extractValue.asOptionalBoolean(node.props?.showLabelList)}
         labelListPosition={extractValue.asOptionalString(node.props?.labelListPosition) as LabelPosition}
         data={extractValue(node.props?.data)}
-        className={className}
+        style={layoutCss}
         showLabel={extractValue.asOptionalBoolean(node.props?.showLabel)}
         showLegend={extractValue.asOptionalBoolean(node.props?.showLegend)}
         dataKey={extractValue(node.props?.dataKey)}
