--- conflicted
+++ resolved
@@ -22,7 +22,6 @@
   dataKey: string;
   nameKey: string;
   style?: CSSProperties;
-  className?: string;
   showLabel?: boolean;
   showLabelList?: boolean;
   labelListPosition?: LabelPosition;
@@ -113,7 +112,6 @@
   dataKey,
   nameKey,
   style,
-  className,
   showLabel = defaultProps.showLabel,
   showLabelList = defaultProps.showLabelList,
   labelListPosition = defaultProps.labelListPosition,
@@ -177,38 +175,6 @@
   return (
     <ChartProvider value={chartContextValue}>
       {children}
-<<<<<<< HEAD
-      <ResponsiveContainer style={style} className={className} width={width} height={height}>
-        <RPieChart>
-          <Tooltip content={<TooltipContent />} />
-          <Pie
-            data={chartData}
-            dataKey={dataKey}
-            nameKey={nameKey}
-            innerRadius={innerRadius}
-            outerRadius={outerRadius}
-            paddingAngle={1}
-            activeShape={renderActiveShape}
-            label={showLabel ? renderCustomizedLabel : false}
-            labelLine={showLabel}
-          >
-            {chartContextValue.labelList
-              ? chartContextValue.labelList
-              : showLabelList && (
-                  <LabelList
-                    position={labelListPosition}
-                    dataKey={nameKey}
-                    className={styles.labelList}
-                    stroke="none"
-                    fill="currentColor"
-                    fontSize={12}
-                  />
-                )}
-          </Pie>
-          {chartContextValue.legend ? chartContextValue.legend : showLegend && <RLegend />}
-        </RPieChart>
-      </ResponsiveContainer>
-=======
       <div
         style={{
           flexGrow: 1,
@@ -248,7 +214,6 @@
           </RPieChart>
         </ResponsiveContainer>
       </div>
->>>>>>> ce0ff76d
     </ChartProvider>
   );
 }