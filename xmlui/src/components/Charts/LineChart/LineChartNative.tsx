--- conflicted
+++ resolved
@@ -13,18 +13,17 @@
 import ChartProvider, { useChartContextValue } from "../utils/ChartProvider";
 import { TooltipContent } from "../Tooltip/TooltipContent";
 import { useTheme } from "../../../components-core/theming/ThemeContext";
+import classnames from "classnames";
+import styles from './LineChart.module.scss';
 
 export type LineChartProps = {
   data: any[];
   dataKeys: string[];
   nameKey: string;
   style?: React.CSSProperties;
-<<<<<<< HEAD
-  className?: string;
-=======
   hideTickX?: boolean;
   hideTickY?: boolean;
->>>>>>> bf7cea7a
+  className?: string;
   hideX?: boolean;
   hideY?: boolean;
   hideTooltip?: boolean;
@@ -54,12 +53,7 @@
   dataKeys = [],
   nameKey,
   style,
-<<<<<<< HEAD
   className,
-  hideX = false,
-  hideTooltip = false,
-  tickFormatter,
-=======
   hideX = defaultProps.hideX,
   hideY = defaultProps.hideY,
   hideTickX = defaultProps.hideTickX,
@@ -67,7 +61,6 @@
   hideTooltip = defaultProps.hideTooltip,
   tickFormatterX = defaultProps.tickFormatterX,
   tickFormatterY = defaultProps.tickFormatterY,
->>>>>>> bf7cea7a
   children,
   showLegend = defaultProps.showLegend,
 }: LineChartProps) {
@@ -185,17 +178,11 @@
           : null}
       </div>
       <div
-        style={{
-          flexGrow: 1,
-          width: style?.width || "100%",
-          height: style?.height || "100%",
-          padding: 0,
-          margin: 0,
-        }}
+        className={classnames(className, styles.wrapper)}
+        style={style}
       >
         <ResponsiveContainer
           ref={containerRef}
-          style={style}
           width="100%"
           height="100%"
           debounce={100}
