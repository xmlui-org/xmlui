import {
  Line,
  LineChart as RLineChart,
  XAxis,
  ResponsiveContainer,
  Tooltip,
  Legend as RLegend,
} from "recharts";
import type { ReactNode } from "react";
import type React from "react";
import { useEffect, useMemo, useRef, useState } from "react";
import ChartProvider, { useChartContextValue } from "../utils/ChartProvider";
import { TooltipContent } from "../Tooltip/TooltipContent";
import { useTheme } from "../../../components-core/theming/ThemeContext";

export type LineChartProps = {
  data: any[];
  dataKeys: string[];
  nameKey: string;
  style?: React.CSSProperties;
  className?: string;
  hideX?: boolean;
  hideTooltip?: boolean;
  tickFormatter?: (value: any) => any;
  children?: ReactNode;
  showLegend?: boolean;
  marginTop?: number;
  marginRight?: number;
  marginBottom?: number;
  marginLeft?: number;
};

export const defaultProps: Pick<LineChartProps, "hideX" | "hideTooltip" | "showLegend"> = {
  hideX: false,
  hideTooltip: false,
  showLegend: false,
};

export function LineChart({
  data,
  dataKeys = [],
  nameKey,
  style,
  className,
  hideX = false,
  hideTooltip = false,
  tickFormatter,
  children,
  showLegend = false,
}: LineChartProps) {
  const { getThemeVar } = useTheme();

  const colorValues = useMemo(() => {
    return [
      getThemeVar("color-primary-500"),
      getThemeVar("color-primary-300"),
      getThemeVar("color-success-500"),
      getThemeVar("color-success-300"),
      getThemeVar("color-warn-500"),
      getThemeVar("color-warn-300"),
      getThemeVar("color-danger-500"),
      getThemeVar("color-danger-300"),
      getThemeVar("color-info-500"),
      getThemeVar("color-info-300"),
      getThemeVar("color-secondary-500"),
      getThemeVar("color-secondary-300"),
      getThemeVar("color-primary-600"),
      getThemeVar("color-primary-400"),
      getThemeVar("color-success-600"),
      getThemeVar("color-success-400"),
      getThemeVar("color-warn-600"),
      getThemeVar("color-warn-400"),
      getThemeVar("color-danger-600"),
      getThemeVar("color-danger-400"),
      getThemeVar("color-info-600"),
      getThemeVar("color-info-400"),
      getThemeVar("color-secondary-600"),
      getThemeVar("color-secondary-400"),
      getThemeVar("color-primary-900"),
      getThemeVar("color-primary-700"),
      getThemeVar("color-success-900"),
      getThemeVar("color-success-700"),
      getThemeVar("color-warn-900"),
      getThemeVar("color-warn-700"),
      getThemeVar("color-danger-900"),
      getThemeVar("color-danger-700"),
      getThemeVar("color-info-900"),
      getThemeVar("color-info-700"),
      getThemeVar("color-secondary-900"),
      getThemeVar("color-secondary-700"),
    ];
  }, [getThemeVar]);

  const chartContextValue = useChartContextValue({ nameKey, dataKeys });

  const containerRef = useRef<HTMLDivElement>(null);
  const labelsRef = useRef<HTMLDivElement>(null);
  const [interval, setIntervalState] = useState(0);
  const [tickAngle, setTickAngle] = useState(0);
  const [tickAnchor, setTickAnchor] = useState<"end" | "middle">("middle");
  const [chartMargin, setChartMargin] = useState({ left: 30, right: 30, top: 10, bottom: 60 });
  const [xAxisHeight, setXAxisHeight] = useState(50);
  const [miniMode, setMiniMode] = useState(false);
  const fontSize = 12;

  const safeData = Array.isArray(data) ? data : [];

  useEffect(() => {
    const calc = () => {
      const width = containerRef.current?.offsetWidth || 800;
      const spans = labelsRef.current?.querySelectorAll("span") || [];
      const maxWidth = Array.from(spans).reduce((mx, s) => Math.max(mx, s.offsetWidth), 50);
      let angle = 0;
      let anchor: "end" | "middle" = "middle";
      let rad = 0;
      let minTickSpacing = maxWidth + 8;
      let leftMargin = Math.max(8, Math.ceil(maxWidth / 3));
      let rightMargin = Math.max(8, Math.ceil(maxWidth / 3));
      let xAxisH = Math.ceil(fontSize * 1.2);
      let maxTicks = Math.max(1, Math.floor(width / minTickSpacing));
      let skip = Math.max(0, Math.ceil(safeData.length / maxTicks) - 1);
      if (skip > 0) {
        angle = -60;
        anchor = "end";
        rad = (Math.abs(angle) * Math.PI) / 180;
        minTickSpacing = Math.ceil(maxWidth * Math.cos(rad)) + 2;
        maxTicks = Math.max(1, Math.floor(width / minTickSpacing));
        skip = Math.max(0, Math.ceil(safeData.length / maxTicks) - 1);
        leftMargin = Math.max(8, Math.ceil((maxWidth * Math.cos(rad)) / 1.8));
        rightMargin = Math.max(8, Math.ceil((maxWidth * Math.cos(rad)) / 1.8));
        xAxisH = Math.ceil(Math.abs(maxWidth * Math.sin(rad)) + Math.abs(fontSize * Math.cos(rad)));
      }
      setIntervalState(skip);
      setTickAngle(angle);
      setTickAnchor(anchor);
      setChartMargin({ left: leftMargin, right: rightMargin, top: 10, bottom: xAxisH });
      setXAxisHeight(Math.ceil(fontSize));
      const containerHeight = containerRef.current?.offsetHeight || 0;
      const neededHeight = 10 + xAxisHeight + 10 + 32;
      setMiniMode(neededHeight > containerHeight);
    };
    calc();
    window.addEventListener("resize", calc);
    return () => window.removeEventListener("resize", calc);
  }, [data, nameKey, xAxisHeight]);

  return (
    <ChartProvider value={chartContextValue}>
      {children}
<<<<<<< HEAD
      <ResponsiveContainer style={style} className={className} width="100%" height="100%">
        <RLineChart
          accessibilityLayer
          data={data}
          margin={{ top: marginTop, right: marginRight, bottom: marginBottom, left: marginLeft }}
=======
      <div
        ref={labelsRef}
        style={{ position: "absolute", visibility: "hidden", height: 0, overflow: "hidden" }}
      >
        {safeData.length > 0 && nameKey
          ? safeData
              .map((d) => d?.[nameKey])
              .map((label, idx) => (
                <span key={idx} style={{ fontSize: 12, whiteSpace: "nowrap" }}>
                  {label}
                </span>
              ))
          : null}
      </div>
      <div
        style={{
          flexGrow: 1,
          width: style?.width || "100%",
          height: style?.height || "100%",
          padding: 0,
          margin: 0,
        }}
      >
        <ResponsiveContainer
          ref={containerRef}
          style={style}
          width="100%"
          height="100%"
          debounce={100}
>>>>>>> ce0ff76d
        >
          <RLineChart
            accessibilityLayer
            data={data}
            margin={miniMode ? { left: 0, right: 0, top: 0, bottom: 0 } : chartMargin}
          >
            <XAxis
              dataKey={nameKey}
              interval={interval}
              tickLine={false}
              angle={tickAngle}
              textAnchor={tickAnchor}
              tick={miniMode ? false : { fill: "currentColor", fontSize }}
              tickFormatter={miniMode ? undefined : tickFormatter}
              height={miniMode || hideX ? 0 : xAxisHeight}
              hide={miniMode || hideX}
            />
            {!miniMode && !hideTooltip && <Tooltip content={<TooltipContent />} />}
            {dataKeys.map((dataKey, i) => (
              <Line
                key={dataKey}
                type="monotone"
                dataKey={dataKey}
                name={dataKey}
                stroke={colorValues[i]}
                strokeWidth={1}
                dot={false}
              />
            ))}
            {showLegend && (
              <RLegend
                wrapperStyle={{
                  bottom: 0,
                  left: 0,
                  right: 0,
                  margin: "0 auto",
                  width: "100%",
                  textAlign: "center",
                }}
              />
            )}
          </RLineChart>
        </ResponsiveContainer>
      </div>
    </ChartProvider>
  );
}<|MERGE_RESOLUTION|>--- conflicted
+++ resolved
@@ -18,7 +18,6 @@
   dataKeys: string[];
   nameKey: string;
   style?: React.CSSProperties;
-  className?: string;
   hideX?: boolean;
   hideTooltip?: boolean;
   tickFormatter?: (value: any) => any;
@@ -41,7 +40,6 @@
   dataKeys = [],
   nameKey,
   style,
-  className,
   hideX = false,
   hideTooltip = false,
   tickFormatter,
@@ -147,13 +145,6 @@
   return (
     <ChartProvider value={chartContextValue}>
       {children}
-<<<<<<< HEAD
-      <ResponsiveContainer style={style} className={className} width="100%" height="100%">
-        <RLineChart
-          accessibilityLayer
-          data={data}
-          margin={{ top: marginTop, right: marginRight, bottom: marginBottom, left: marginLeft }}
-=======
       <div
         ref={labelsRef}
         style={{ position: "absolute", visibility: "hidden", height: 0, overflow: "hidden" }}
@@ -183,7 +174,6 @@
           width="100%"
           height="100%"
           debounce={100}
->>>>>>> ce0ff76d
         >
           <RLineChart
             accessibilityLayer
