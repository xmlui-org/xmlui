--- conflicted
+++ resolved
@@ -14,26 +14,6 @@
 $textColor-Avatar: createThemeVar("textColor-#{$component}");
 $fontWeight-Avatar: createThemeVar("fontWeight-#{$component}");
 
-<<<<<<< HEAD
-@layer components {
-  .container {
-    @include t.borderVars($themeVars, $component);
-    aspect-ratio: 1 / 1;
-    background-color: $backgroundColor-Avatar;
-    color: $textColor-Avatar;
-    flex-shrink: 0;
-    background-repeat: no-repeat;
-    background-position: 50%;
-    background-size: cover;
-    display: flex;
-    align-items: center;
-    justify-content: center;
-    font-weight: $fontWeight-Avatar;
-    white-space: nowrap;
-    user-select: none;
-    font-size: 12px;
-    box-shadow: $boxShadow-Avatar;
-=======
 .container {
   @include t.borderVars($themeVars, $component);
   aspect-ratio: 1 / 1;
@@ -49,43 +29,41 @@
   user-select: none;
   font-size: 12px;
   box-shadow: $boxShadow-Avatar;
->>>>>>> ce0ff76d
 
-    &.xs {
-      width: t.$space-8;
-      height: t.$space-8;
-      max-width: t.$space-8;
-      max-height: t.$space-8;
-      font-size: t.$space-3;
-    }
+  &.xs {
+    width: t.$space-8;
+    height: t.$space-8;
+    max-width: t.$space-8;
+    max-height: t.$space-8;
+    font-size: t.$space-3;
+  }
 
-    &.sm {
-      width: t.$space-12;
-      height: t.$space-12;
-      max-width: t.$space-12;
-      max-height: t.$space-12;
-      font-size: t.$space-4;
-    }
+  &.sm {
+    width: t.$space-12;
+    height: t.$space-12;
+    max-width: t.$space-12;
+    max-height: t.$space-12;
+    font-size: t.$space-4;
+  }
 
-    &.md {
-      width: t.$space-16;
-      height: t.$space-16;
-      max-width: t.$space-16;
-      max-height: t.$space-16;
-      font-size: t.$space-5;
-    }
+  &.md {
+    width: t.$space-16;
+    height: t.$space-16;
+    max-width: t.$space-16;
+    max-height: t.$space-16;
+    font-size: t.$space-5;
+  }
 
-    &.lg {
-      width: t.$space-24;
-      height: t.$space-24;
-      max-width: t.$space-24;
-      max-height: t.$space-24;
-      font-size: t.$space-8;
-    }
+  &.lg {
+    width: t.$space-24;
+    height: t.$space-24;
+    max-width: t.$space-24;
+    max-height: t.$space-24;
+    font-size: t.$space-8;
+  }
 
-    &.clickable {
-      cursor: pointer;
-    }
+  &.clickable {
+    cursor: pointer;
   }
 }
 
