--- conflicted
+++ resolved
@@ -186,19 +186,6 @@
         onChange={onInputChange}
         onFocus={handleOnFocus}
         onBlur={handleOnBlur}
-<<<<<<< HEAD
-        className={classnames(
-          styles.resetAppearance,
-          {
-            [styles.checkbox]: variant === "checkbox",
-            [styles.switch]: variant === "switch",
-            [styles.error]: validationStatus === "error",
-            [styles.warning]: validationStatus === "warning",
-            [styles.valid]: validationStatus === "valid",
-          },
-          className,
-        )}
-=======
         autoFocus={autoFocus}
         className={classnames(styles.resetAppearance, className, {
           [styles.checkbox]: variant === "checkbox",
@@ -207,7 +194,6 @@
           [styles.warning]: validationStatus === "warning",
           [styles.valid]: validationStatus === "valid",
         })}
->>>>>>> ce0ff76d
       />
     );
   }, [
