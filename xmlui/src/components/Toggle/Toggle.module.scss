--- conflicted
+++ resolved
@@ -13,11 +13,11 @@
   border-color: createThemeVar("Input:borderColor-Checkbox-#{$variantName}");
   background-color: createThemeVar("Input:backgroundColor-Checkbox-#{$variantName}");
 
-  &:focus-visible {
-    outline-width: createThemeVar("Input:outlineWidth-Checkbox-#{$variantName}--focus");
-    outline-color: createThemeVar("Input:outlineColor-Checkbox-#{$variantName}--focus");
-    outline-style: createThemeVar("Input:outlineStyle-Checkbox-#{$variantName}--focus");
-    outline-offset: createThemeVar("Input:outlineOffset-Checkbox-#{$variantName}--focus");
+  &:focus-visible{
+    outline-width: createThemeVar('Input:outlineWidth-Checkbox-#{$variantName}--focus');
+    outline-color: createThemeVar('Input:outlineColor-Checkbox-#{$variantName}--focus');
+    outline-style: createThemeVar('Input:outlineStyle-Checkbox-#{$variantName}--focus');
+    outline-offset: createThemeVar('Input:outlineOffset-Checkbox-#{$variantName}--focus');
   }
 }
 
@@ -60,37 +60,26 @@
   }
 }
 
-@layer components {
-  .resetAppearance {
-    /* Add if not using autoprefixer */
-    -webkit-appearance: none;
-    appearance: none;
-    /* Not removed via appearance */
-    margin: 0;
-  }
-
-  .label {
-    width: 100%;
-  }
-
-  .inputContainer {
-    z-index: -1;
-    position: relative;
-    opacity: 0;
-    width: 0;
-    height: 0;
-  }
-
-<<<<<<< HEAD
-  .checkbox {
-    display: grid;
-    place-content: center;
-    min-width: 1em;
-    min-height: 1em;
-    width: 1em;
-    height: 1em;
-    border: 2px solid transparent;
-=======
+.resetAppearance {
+  /* Add if not using autoprefixer */
+  -webkit-appearance: none;
+  appearance: none;
+  /* Not removed via appearance */
+  margin: 0;
+}
+
+.label {
+  width: 100%;
+}
+
+.inputContainer {
+  z-index: -1;
+  position: relative;
+  opacity: 0;
+  width: 0;
+  height: 0;
+}
+
 // --------------- Checkbox ---------------
 
 .checkbox {
@@ -101,104 +90,51 @@
   width: 1em;
   height: 1em;
   border: 2px solid transparent;
->>>>>>> ce0ff76d
-
-    &:not([readonly]) {
-      cursor: pointer;
+
+  &:not([readonly]){
+    cursor: pointer;
+  }
+
+  @include checkboxVariant("default");
+  @include hoverAndDisabledState("Checkbox");
+
+  &.error {
+    @include checkboxVariant("error");
+  }
+
+  &.warning {
+    @include checkboxVariant("warning");
+  }
+
+  &.valid {
+    @include checkboxVariant("success");
+  }
+
+  &::before {
+    content: "";
+    width: 0.5em;
+    height: 0.5em;
+    transform: scale(0);
+    transition: 0.1s transform ease-out;
+    box-shadow: inset 1em 1em createThemeVar("backgroundColor-indicator-Checkbox");
+    transform-origin: center;
+    clip-path: polygon(14% 44%, 0 65%, 50% 100%, 100% 16%, 80% 0%, 43% 62%);
+  }
+
+  &:checked::before {
+    transform: scale(1);
+  }
+
+  @include checkedState("Checkbox");
+
+  &:indeterminate {
+    background-color: createThemeVar("Input:backgroundColor-checked-Checkbox");
+    border-color: createThemeVar("Input:borderColor-checked-Checkbox");
+
+    &[readonly]{
+      pointer-events: none;
     }
-
-    @include checkboxVariant("default");
-    @include hoverAndDisabledState("Checkbox");
-
-    &.error {
-      @include checkboxVariant("error");
-    }
-
-    &.warning {
-      @include checkboxVariant("warning");
-    }
-
-    &.valid {
-      @include checkboxVariant("success");
-    }
-
-    &::before {
-      content: "";
-      width: 0.5em;
-      height: 0.5em;
-      transform: scale(0);
-      transition: 0.1s transform ease-out;
-      box-shadow: inset 1em 1em createThemeVar("backgroundColor-indicator-Checkbox");
-      transform-origin: center;
-      clip-path: polygon(14% 44%, 0 65%, 50% 100%, 100% 16%, 80% 0%, 43% 62%);
-    }
-
-    &:checked::before {
-      transform: scale(1);
-    }
-
-    @include checkedState("Checkbox");
-
-    &:indeterminate {
-      background-color: createThemeVar("Input:backgroundColor-checked-Checkbox");
-      border-color: createThemeVar("Input:borderColor-checked-Checkbox");
-
-      &[readonly] {
-        pointer-events: none;
-      }
-    }
-    &:indeterminate:disabled {
-      background-color: createThemeVar("Input:backgroundColor-Checkbox--disabled");
-      border-color: createThemeVar("Input:borderColor-Checkbox--disabled");
-    }
-    &:indeterminate::before {
-      clip-path: circle(30% at 50% 50%);
-      transform: scale(1);
-    }
-    // ---
-  }
-<<<<<<< HEAD
-
-  .switch {
-    border: 1px solid createThemeVar("Input:borderColor-Switch");
-    width: 32px;
-    height: 20px;
-    border-radius: 1rem;
-    position: relative;
-    cursor: pointer;
-    flex-shrink: 0;
-
-    background-color: createThemeVar("Input:backgroundColor-Switch");
-
-    @include hoverAndDisabledState("Switch");
-
-    &.error {
-      border-color: createThemeVar("Input:borderColor-Switch-error");
-    }
-
-    &.warning {
-      border-color: createThemeVar("Input:borderColor-Switch-warning");
-    }
-
-    &.valid {
-      border-color: createThemeVar("Input:borderColor-Switch-success");
-    }
-
-    &::before {
-      content: "";
-      position: absolute;
-      top: 50%;
-      transform: translateY(-50%);
-      left: 1px;
-      width: 16px;
-      height: 16px;
-      background: createThemeVar("backgroundColor-indicator-Switch");
-      border-radius: 1rem;
-      transition: 0.3s transform;
-    }
-
-    @include checkedState("Switch");
-=======
+  }
   &:indeterminate:disabled {
     background-color: createThemeVar("Input:backgroundColor-Checkbox--disabled");
     border-color: createThemeVar("Input:borderColor-Checkbox--disabled");
@@ -254,21 +190,14 @@
 
   @include hoverAndDisabledState("Switch");
   @include checkedState("Switch");
->>>>>>> ce0ff76d
-
-    &:focus-visible {
-      outline-width: createThemeVar("Input:outlineWidth-Switch--focus");
-      outline-color: createThemeVar("Input:outlineColor-Switch--focus");
-      outline-style: createThemeVar("Input:outlineStyle-Switch--focus");
-      outline-offset: createThemeVar("Input:outlineOffset-Switch--focus");
-    }
-
-<<<<<<< HEAD
-    &:checked::before {
-      background: createThemeVar("backgroundColor-indicator-checked-Switch");
-      transform: translateX(calc(100% - 4px)) translateY(-50%);
-    }
-=======
+
+  &:focus-visible{
+    outline-width: createThemeVar('Input:outlineWidth-Switch--focus');
+    outline-color: createThemeVar('Input:outlineColor-Switch--focus');
+    outline-style: createThemeVar('Input:outlineStyle-Switch--focus');
+    outline-offset: createThemeVar('Input:outlineOffset-Switch--focus');
+  }
+
   &:disabled {
     &::before {
       background-color: createThemeVar("backgroundColor-Switch-indicator--disabled");
@@ -285,7 +214,6 @@
 
   &.valid {
     border-color: createThemeVar("Input:borderColor-Switch-success");
->>>>>>> ce0ff76d
   }
 }
 
