import type { ReactNode } from "react";
import { useEffect, useState } from "react";
import type {
  ComponentRendererDef,
  CompoundComponentRendererInfo,
} from "@abstractions/RendererDefs";
import {
  chStackComponentRenderer,
  cvStackComponentRenderer,
  hStackComponentRenderer,
  stackComponentRenderer,
  vStackComponentRenderer,
} from "@components/Stack/Stack";
import { spaceFillerComponentRenderer } from "@components/SpaceFiller/SpaceFiller";
import { textAreaComponentRenderer } from "@components/TextArea/TextArea";
import { navLinkComponentRenderer } from "@components/NavLink/NavLink";
import { localLinkComponentRenderer } from "@components/Link/Link";
import { treeComponentRenderer } from "@components/Tree/TreeComponent";
import { buttonComponentRenderer } from "@components/Button/Button";
import {
  h1ComponentRenderer,
  h2ComponentRenderer,
  h3ComponentRenderer,
  h4ComponentRenderer,
  h5ComponentRenderer,
  h6ComponentRenderer,
  headingComponentRenderer,
} from "@components/Heading/Heading";
import { textComponentRenderer } from "@components/Text/Text";
import { fragmentComponentRenderer } from "@components-core/Fragment";
import { tableComponentRenderer } from "@components/Table/Table";
import { stickyBoxComponentRenderer } from "@components/StickyBox/StickyBox";
import { badgeComponentRenderer } from "@components/Badge/Badge";
import { avatarComponentRenderer } from "@components/Avatar/Avatar";
import { contentSeparatorComponentRenderer } from "@components/ContentSeparator/ContentSeparator";
import { cardComponentRenderer } from "@components/Card/Card";
import { flowLayoutComponentRenderer } from "@components/FlowLayout/FlowLayout";
import { modalViewComponentRenderer } from "@components/ModalDialog/ModalDialog";
import { noResultComponentRenderer } from "@components/NoResult/NoResult";
import { fileUploadDropZoneComponentRenderer } from "@components/FileUploadDropZone/FileUploadDropZone";
import { iconComponentRenderer } from "@components/Icon/Icon";
import { itemsComponentRenderer } from "@components/Items/Items";
import { selectionStoreComponentRenderer } from "@components/SelectionStore/SelectionStore";
import { imageComponentRenderer } from "@components/Image/Image";
import { pageMetaTitleComponentRenderer } from "@components/PageMetaTitle/PageMetaTitle";
import { progressBarComponentRenderer } from "@components/ProgressBar/ProgressBar";
import {
  hSplitterComponentRenderer,
  splitterComponentRenderer,
  vSplitterComponentRenderer,
} from "@components/Splitter/Splitter";
import { queueComponentRenderer } from "@components/Queue/Queue";
import { CompoundComponent } from "@components-core/CompoundComponent";
import { dynamicHeightListComponentRenderer } from "@components/List/List";
import { positionedContainerComponentRenderer } from "@components/PositionedContainer/PositionedContainer";
import { changeListenerComponentRenderer } from "@components/ChangeListener/ChangeListener";
import { formItemComponentRenderer } from "@components/FormItem/FormItem";
import {
  passwordInputComponentRenderer,
  textBoxComponentRenderer,
} from "@components/TextBox/TextBox";
import { realTimeAdapterComponentRenderer } from "@components/RealTimeAdapter/RealTimeAdapter";
import { formComponentRenderer } from "@components/Form/Form";
import { emojiSelectorRenderer } from "@components/EmojiSelector/EmojiSelector";
import { numberBoxComponentRenderer } from "@components/NumberBox/NumberBox";
import { hoverCardComponentRenderer } from "@components/HoverCard/HoverCard";
import { appRenderer } from "@components/App/App";
import { navPanelRenderer } from "@components/NavPanel/NavPanel";
import { pageRenderer, pagesRenderer } from "@components/Pages/Pages";
import type { ComponentDef, CompoundComponentDef } from "@abstractions/ComponentDefs";
import { footerRenderer } from "@components/Footer/Footer";
import { navGroupComponentRenderer } from "@components/NavGroup/NavGroup";
import { logoComponentRenderer } from "@components/Logo/Logo";
import { radioGroupRenderer } from "@components/RadioGroup/RadioGroup";
import { SlotHolder } from "@components-core/Slot";
import { fileInputRenderer } from "@components/FileInput/FileInput";
import { chartRenderer } from "@components/Chart/Chart";
import { spinnerComponentRenderer } from "@components/Spinner/Spinner";
import { markdownComponentRenderer } from "@components/Markdown/Markdown";
import { selectComponentRenderer } from "@components/Select/Select";
import { themeChangerButtonComponentRenderer } from "@components/ThemeChanger/ThemeChanger";
import { formSectionRenderer } from "@components/FormSection/FormSection";
import { checkboxComponentRenderer } from "@components/Checkbox/Checkbox";
import { switchComponentRenderer } from "@components/Switch/Switch";
import { appHeaderComponentRenderer } from "@components/AppHeader/AppHeader";
import {
  dropdownMenuComponentRenderer,
  menuItemRenderer,
  menuSeparatorRenderer,
  subMenuItemRenderer,
} from "@components/DropdownMenu/DropdownMenu";
import { themeComponentRenderer } from "@components/Theme/Theme";
import { merge } from "lodash-es";
import type { ComponentRegistryEntry } from "@components/ComponentRegistryContext";
import { ComponentRegistryContext } from "@components/ComponentRegistryContext";
import { columnComponentRenderer } from "@components/Column/Column";
import type { ActionFunction, ActionRendererDef } from "@abstractions/ActionDefs";
import { apiAction } from "@components-core/action/APICall";
import { downloadAction } from "@components-core/action/FileDownloadAction";
import { uploadAction } from "@components-core/action/FileUploadAction";
import { navigateAction } from "@components-core/action/NavigateAction";
import { timedAction } from "@components-core/action/TimedAction";
import type {
  LoaderRenderer,
  LoaderRendererDef,
} from "@components-core/abstractions/LoaderRenderer";
import { apiLoaderRenderer } from "@components-core/loader/ApiLoader";
import { externalDataLoaderRenderer } from "@components-core/loader/ExternalDataLoader";
import { mockLoaderRenderer } from "@components-core/loader/MockLoaderRenderer";
import { dataLoaderRenderer } from "@components-core/loader/DataLoader";
import { datePickerComponentRenderer } from "@components/DatePicker/DatePicker";
import { redirectRenderer } from "@components/Redirect/Redirect";
import { pieChartComponentRenderer } from "@components/PieChart/PieChart";
import { barChartComponentRenderer } from "@components/BarChart/BarChart";
import { mapComponentRenderer } from "@components/Map/Map";
import { tabsComponentRenderer } from "@components/Tabs/Tabs";
import { bookmarkComponentRenderer } from "@components/Bookmark/Bookmark";
import { appStateComponentRenderer } from "@components/AppState/AppState";
import { pageHeaderRenderer } from "./PageHeader/PageHeader";
import { trendLabelRenderer } from "./TrendLabel/TrendLabel";
import { iconInfoCardRenderer } from "./IconInfoCard/IconInfoCard";
import { tableHeaderRenderer } from "./TableHeader/TableHeader";
import { toolbarRenderer } from "./Toolbar/Toolbar";
import { toolbarButtonRenderer } from "./ToolbarButton/ToolbarButton";
import { tableOfContentsRenderer } from "@components/TableOfContents/TableOfContents";
import { accordionComponentRenderer } from "./Accordion/Accordion";
import { alertComponentRenderer } from "./Alert/Alert";
import { offCanvasComponentRenderer } from "./OffCanvas/OffCanvas";
import { codeComponentRenderer } from "@components-core/XmluiCodeHighlighter";
import { tabItemComponentRenderer } from "@components/Tabs/TabItem";
import { rangeComponentRenderer } from "./Range/Range";
import { accordionItemComponentRenderer } from "@components/Accordion/AccordionItem";
import { sliderComponentRenderer } from "./Slider/Slider";
import { buttonGroupComponentRenderer } from "./ButtonGroup/ButtonGroup";
import { carouselComponentRenderer } from "@components/Carousel/Carousel";
import { carouselItemComponentRenderer } from "@components/Carousel/CarouselItem";
import { createPropHolderComponent } from "@components-core/renderers";
import { breakoutComponentRenderer } from "@components/Breakout/Breakout";
import { toneChangerButtonComponentRenderer } from "@components/ThemeChanger/ToneChangerButton";
import { apiCallRenderer } from "@components/APICall/APICall";
import { optionComponentRenderer } from "@components/Option/Option";
import { autoCompleteComponentRenderer } from "@components/AutoComplete/AutoComplete";
import type StandaloneExtensionManager from "@components-core/StandaloneExtensionManager";
import { backdropComponentRenderer } from "./Backdrop/Backdrop";
import type { ThemeDefinition } from "@abstractions/ThemingDefs";
<<<<<<< HEAD
import {
  animationComponentRenderer,
  fadeInAnimationRenderer,
  slideInAnimationRenderer,
} from "@components/Animation/Animation";
import type { Extension } from "@abstractions/ExtensionDefs";
=======
>>>>>>> 579c5d6a

/**
 * The framework has a specialized component concept, the "property holder
 * component." These components only hold property values but do not render
 * anything. The framework processes each of them in a particular way.
 *
 * The property holder components must be registered along with other
 * components, as apps may use them in their markup. The following constant
 * values declare renderer functions for the built-in property holders.
 */
const dataSourcePropHolder = createPropHolderComponent("DataSource");
const textNodePropHolder = createPropHolderComponent("TextNode");
const textNodeCDataPropHolder = createPropHolderComponent("TextNodeCData");

/**
 * Applications can contribute to the registry with their custom (third-party)
 * and application-specific components and others. This type holds the
 * definitions of these extra artifacts.
 */
export type ContributesDefinition = {
  /**
   * Native xmlui components that come with the app.
   */
  components?: ComponentRendererDef[];

  /**
   * Application-specific compound components that come with the app.
   */
  compoundComponents?: CompoundComponentDef[];

  /**
   * Themes that come with the app.
   */
  themes?: ThemeDefinition[];
};

/**
 * This class implements the registry that holds the components available
 * in xmlui. Any component in this registry can be used in the xmlui markup.
 * An error is raised when the markup processor does not find a particular
 * component within the registry.
 */
export class ComponentRegistry {
  // --- The pool of available components
  private pool = new Map<string, ComponentRegistryEntry>();

  // --- The pool of available theme variable names
  private themeVars = new Set<string>();

  // --- Default theme variable values collected from the registered components
  private defaultThemeVars = {};

  // --- The pool of available action functions
  private actionFns = new Map<string, ActionFunction>();

  // --- The pool of available loader renderers
  private loaders = new Map<string, LoaderRenderer<any>>();

  /**
   * The component constructor registers all xmlui core components, so each
   * registry instance incorporates the framework's core. It also receives a
   * `contributes` argument with information about accompanying (app-specific)
   * components that come with a particular app using the registry.
   * @param contributes Information about the components that come with the app
   * @param extensionManager Optional manager object that receives a notification
   * about component registrations
   */
  constructor(
    contributes: ContributesDefinition = {},
    private readonly extensionManager?: StandaloneExtensionManager,
  ) {
    this.extensionManager = extensionManager;
    if (process.env.VITE_USED_COMPONENTS_Stack !== "false") {
      this.registerComponentRenderer(stackComponentRenderer);
      this.registerComponentRenderer(vStackComponentRenderer);
      this.registerComponentRenderer(hStackComponentRenderer);
      this.registerComponentRenderer(cvStackComponentRenderer);
      this.registerComponentRenderer(chStackComponentRenderer);
    }

    this.registerComponentRenderer(SlotHolder);
    this.registerComponentRenderer(dataSourcePropHolder);
    this.registerComponentRenderer(textNodePropHolder);
    this.registerComponentRenderer(textNodeCDataPropHolder);
    if (process.env.VITE_USED_COMPONENTS_SpaceFiller !== "false") {
      this.registerComponentRenderer(spaceFillerComponentRenderer);
    }

    if (process.env.VITE_USED_COMPONENTS_Textarea !== "false") {
      this.registerComponentRenderer(textAreaComponentRenderer);
    }

    if (process.env.VITE_USED_COMPONENTS_AppHeader !== "false") {
      this.registerComponentRenderer(appHeaderComponentRenderer);
    }
    if (process.env.VITE_USED_COMPONENTS_Footer !== "false") {
      this.registerComponentRenderer(footerRenderer);
    }
    if (process.env.VITE_USED_COMPONENTS_Logo !== "false") {
      this.registerComponentRenderer(logoComponentRenderer);
    }
    if (process.env.VITE_USED_COMPONENTS_NavLink !== "false") {
      this.registerComponentRenderer(navLinkComponentRenderer);
    }
    if (process.env.VITE_USED_COMPONENTS_NavGroup !== "false") {
      this.registerComponentRenderer(navGroupComponentRenderer);
    }
    if (process.env.VITE_USED_COMPONENTS_Link !== "false") {
      this.registerComponentRenderer(localLinkComponentRenderer);
    }
    if (process.env.VITE_USED_COMPONENTS_Form !== "false") {
      this.registerComponentRenderer(formComponentRenderer);
      this.registerComponentRenderer(formItemComponentRenderer);
    }
    if (process.env.VITE_USED_COMPONENTS_Tree !== "false") {
      this.registerComponentRenderer(treeComponentRenderer);
    }
    if (process.env.VITE_USED_COMPONENTS_Button !== "false") {
      this.registerComponentRenderer(buttonComponentRenderer);
    }
    if (process.env.VITE_USED_COMPONENTS_Checkbox !== "false") {
      this.registerComponentRenderer(checkboxComponentRenderer);
    }
    if (process.env.VITE_USED_COMPONENTS_Switch !== "false") {
      this.registerComponentRenderer(switchComponentRenderer);
    }
    if (process.env.VITE_USED_COMPONENTS_Heading !== "false") {
      this.registerComponentRenderer(headingComponentRenderer);
      this.registerComponentRenderer(h1ComponentRenderer);
      this.registerComponentRenderer(h2ComponentRenderer);
      this.registerComponentRenderer(h3ComponentRenderer);
      this.registerComponentRenderer(h4ComponentRenderer);
      this.registerComponentRenderer(h5ComponentRenderer);
      this.registerComponentRenderer(h6ComponentRenderer);
    }
    if (process.env.VITE_USED_COMPONENTS_Text !== "false") {
      this.registerComponentRenderer(textComponentRenderer);
    }
    if (process.env.VITE_USED_COMPONENTS_Fragment !== "false") {
      this.registerComponentRenderer(fragmentComponentRenderer);
    }
    if (process.env.VITE_USED_COMPONENTS_Table !== "false") {
      this.registerComponentRenderer(tableComponentRenderer);
      this.registerComponentRenderer(columnComponentRenderer);
    }
    if (process.env.VITE_USED_COMPONENTS_List !== "false") {
      this.registerComponentRenderer(dynamicHeightListComponentRenderer);
    }

    if (process.env.VITE_USED_COMPONENTS_App !== "false") {
      this.registerComponentRenderer(appRenderer);
    }
    if (process.env.VITE_USED_COMPONENTS_NavPanel !== "false") {
      this.registerComponentRenderer(navPanelRenderer);
    }
    if (process.env.VITE_USED_COMPONENTS_Pages !== "false") {
      this.registerComponentRenderer(pagesRenderer);
      this.registerComponentRenderer(pageRenderer);
    }
    if (process.env.VITE_USED_COMPONENTS_Redirect !== "false") {
      this.registerComponentRenderer(redirectRenderer);
    }
    if (process.env.VITE_USED_COMPONENTS_StickyBox !== "false") {
      this.registerComponentRenderer(stickyBoxComponentRenderer);
    }
    if (process.env.VITE_USED_COMPONENTS_Badge !== "false") {
      this.registerComponentRenderer(badgeComponentRenderer);
    }
    if (process.env.VITE_USED_COMPONENTS_Avatar !== "false") {
      this.registerComponentRenderer(avatarComponentRenderer);
    }
    if (process.env.VITE_USED_COMPONENTS_ContentSeparator !== "false") {
      this.registerComponentRenderer(contentSeparatorComponentRenderer);
    }
    if (process.env.VITE_USED_COMPONENTS_Card !== "false") {
      this.registerComponentRenderer(cardComponentRenderer);
    }
    if (process.env.VITE_USED_COMPONENTS_FlowLayout !== "false") {
      this.registerComponentRenderer(flowLayoutComponentRenderer);
    }
    if (process.env.VITE_USED_COMPONENTS_ModalDialog !== "false") {
      this.registerComponentRenderer(modalViewComponentRenderer);
    }
    if (process.env.VITE_USED_COMPONENTS_NoResult !== "false") {
      this.registerComponentRenderer(noResultComponentRenderer);
    }
    if (process.env.VITE_USED_COMPONENTS_Option !== "false") {
      this.registerComponentRenderer(optionComponentRenderer);
    }
    if (process.env.VITE_USED_COMPONENTS_TabItem !== "false") {
      this.registerComponentRenderer(tabItemComponentRenderer);
    }
    if (process.env.VITE_USED_COMPONENTS_AccordionItem !== "false") {
      this.registerComponentRenderer(accordionItemComponentRenderer);
    }
    if (process.env.VITE_USED_COMPONENTS_CarouselItem !== "false") {
      this.registerComponentRenderer(carouselItemComponentRenderer);
    }
    if (process.env.VITE_USED_COMPONENTS_FileUploadDropZone !== "false") {
      this.registerComponentRenderer(fileUploadDropZoneComponentRenderer);
    }
    if (process.env.VITE_USED_COMPONENTS_Icon !== "false") {
      this.registerComponentRenderer(iconComponentRenderer);
    }
    if (process.env.VITE_USED_COMPONENTS_Items !== "false") {
      this.registerComponentRenderer(itemsComponentRenderer);
    }
    if (process.env.VITE_USED_COMPONENTS_SelectionStore !== "false") {
      this.registerComponentRenderer(selectionStoreComponentRenderer);
    }
    if (process.env.VITE_USED_COMPONENTS_Image !== "false") {
      this.registerComponentRenderer(imageComponentRenderer);
    }

    if (process.env.VITE_USER_COMPONENTS_XmluiCodeHightlighter !== "false") {
      this.registerComponentRenderer(codeComponentRenderer);
    }

    if (process.env.VITE_USER_COMPONENTS_Markdown !== "false") {
      this.registerComponentRenderer(markdownComponentRenderer);
    }

    if (process.env.VITE_INCLUDE_REST_COMPONENTS !== "false") {
      //TODO, if it proves to be a working solution, make these components skippable, too
      this.registerComponentRenderer(pageMetaTitleComponentRenderer);
      this.registerComponentRenderer(progressBarComponentRenderer);
      this.registerComponentRenderer(splitterComponentRenderer);
      this.registerComponentRenderer(vSplitterComponentRenderer);
      this.registerComponentRenderer(hSplitterComponentRenderer);
      this.registerComponentRenderer(queueComponentRenderer);
      this.registerComponentRenderer(positionedContainerComponentRenderer);
      this.registerComponentRenderer(changeListenerComponentRenderer);
      this.registerComponentRenderer(realTimeAdapterComponentRenderer);
      this.registerComponentRenderer(textBoxComponentRenderer);
      this.registerComponentRenderer(passwordInputComponentRenderer);
      this.registerComponentRenderer(emojiSelectorRenderer);
      this.registerComponentRenderer(numberBoxComponentRenderer);
      this.registerComponentRenderer(hoverCardComponentRenderer);
      this.registerComponentRenderer(radioGroupRenderer);
      this.registerComponentRenderer(fileInputRenderer);
      this.registerComponentRenderer(datePickerComponentRenderer);
      this.registerComponentRenderer(spinnerComponentRenderer);
      this.registerComponentRenderer(selectComponentRenderer);
      this.registerComponentRenderer(autoCompleteComponentRenderer);
      this.registerComponentRenderer(dropdownMenuComponentRenderer);
      this.registerComponentRenderer(themeChangerButtonComponentRenderer);
      this.registerComponentRenderer(toneChangerButtonComponentRenderer);
      this.registerCompoundComponentRenderer(formSectionRenderer);
      this.registerComponentRenderer(dropdownMenuComponentRenderer);
      this.registerComponentRenderer(menuItemRenderer);
      this.registerComponentRenderer(subMenuItemRenderer);
      this.registerComponentRenderer(menuSeparatorRenderer);
      this.registerComponentRenderer(tabsComponentRenderer);
      this.registerComponentRenderer(bookmarkComponentRenderer);
      this.registerComponentRenderer(tableOfContentsRenderer);
      this.registerComponentRenderer(breakoutComponentRenderer);
    }
    this.registerComponentRenderer(themeComponentRenderer);
    this.registerComponentRenderer(appStateComponentRenderer);
    this.registerComponentRenderer(apiCallRenderer);

    // --- Added after tabler-clone review
    this.registerCompoundComponentRenderer(pageHeaderRenderer);
    this.registerCompoundComponentRenderer(trendLabelRenderer);
    this.registerCompoundComponentRenderer(iconInfoCardRenderer);
    this.registerCompoundComponentRenderer(tableHeaderRenderer);
    this.registerCompoundComponentRenderer(toolbarRenderer);
    this.registerCompoundComponentRenderer(toolbarButtonRenderer);

    // --- New Bootstrap-inspired components
    this.registerComponentRenderer(carouselComponentRenderer);
    this.registerComponentRenderer(accordionComponentRenderer);
    this.registerComponentRenderer(alertComponentRenderer);
    this.registerComponentRenderer(offCanvasComponentRenderer);
    this.registerComponentRenderer(rangeComponentRenderer);
    this.registerComponentRenderer(sliderComponentRenderer);
    this.registerComponentRenderer(buttonGroupComponentRenderer);
    this.registerComponentRenderer(backdropComponentRenderer);

    if (process.env.VITE_USED_COMPONENTS_Chart !== "false") {
      this.registerComponentRenderer(chartRenderer);
      this.registerComponentRenderer(pieChartComponentRenderer);
      this.registerComponentRenderer(barChartComponentRenderer);
      this.registerComponentRenderer(mapComponentRenderer);
    }

    contributes.components?.forEach((renderer) => {
      this.registerComponentRenderer(renderer);
    });
    contributes.compoundComponents?.forEach((def) => {
      this.registerCompoundComponentRenderer({ compoundComponentDef: def });
    });

    this.registerActionFn(apiAction);
    this.registerActionFn(downloadAction);
    this.registerActionFn(uploadAction);
    this.registerActionFn(navigateAction);
    this.registerActionFn(timedAction);

    this.registerLoaderRenderer(apiLoaderRenderer);
    this.registerLoaderRenderer(externalDataLoaderRenderer);
    this.registerLoaderRenderer(mockLoaderRenderer);
    this.registerLoaderRenderer(dataLoaderRenderer);

    this.extensionManager?.subscribeToRegistrations(this.extensionRegistered);
  }

  /**
   * All theme variables used by the registered components.
   */
  get componentThemeVars() {
    return this.themeVars;
  }

  /**
   * The default values of theme variables used by the registered components.
   */
  get componentDefaultThemeVars() {
    return this.defaultThemeVars;
  }

  /**
   * All action functions registered in the component registry.
   */
  get actionFunctions(): Map<string, ActionFunction> {
    return this.actionFns;
  }

  /**
   * @returns The keys of all components registered in the component registry.
   */
  getRegisteredComponentKeys() {
    return Array.from(this.pool.keys());
  }

  /**
   * This method retrieves the registry entry of a component registered
   * with the specified key.
   * @param componentName The unique ID of the component
   * @returns The component registry entry, if found; otherwise, undefined.
   */
  lookupComponentRenderer(componentName: string): ComponentRegistryEntry | undefined {
    return this.pool.get(componentName);
  }

  /**
   * This method retrieves the registry entry of an action registered
   * with the specified key.
   * @param actionType The unique ID of the action
   * @returns The action registry entry, if found; otherwise, undefined.
   */
  lookupAction(actionType: string): ActionFunction | undefined {
    return this.actionFns.get(actionType);
  }

  /**
   * This method retrieves the registry entry of a loader registered with the
   * specified key.
   * @param type The unique ID of the loader
   * @returns The loader registry entry, if found; otherwise, undefined.
   */
  lookupLoaderRenderer(type: string): LoaderRenderer<any> | undefined {
    return this.loaders.get(type);
  }

  /**
   * This method checks whether a component with the specified key is
   * registered in the component registry.
   * @param componentName The unique ID of the component
   * @returns True if the component is registered; otherwise, false.
   */
  hasComponent(componentName: string) {
    return (
      this.pool.get(componentName) !== undefined ||
      this.loaders.get(componentName) !== undefined ||
      this.actionFns.get(componentName) !== undefined
    );
  }

  private extensionRegistered = (extension: Extension) => {
    extension.components.forEach((c) => {
      if ("type" in c) {
        //we handle just the js components for now
        this.registerComponentRenderer({
          ...c,
          type: extension.namespace + "." + c.type,
        });
      }
    });
  };

  // --- Registers a renderable component using its renderer function
  // --- and metadata
  private registerComponentRenderer = ({ type, renderer, metadata }: ComponentRendererDef) => {
    this.pool.set(type, { renderer, descriptor: metadata });
    if (metadata?.themeVars) {
      Object.keys(metadata.themeVars).forEach((key) => this.themeVars.add(key));
    }
    if (metadata?.defaultThemeVars) {
      merge(this.defaultThemeVars, metadata?.defaultThemeVars);
    }
  };

  // --- Registers a compound component using its definition and metadata
  private registerCompoundComponentRenderer({
    compoundComponentDef,
    metadata,
  }: CompoundComponentRendererInfo) {
    this.pool.set(compoundComponentDef.name, {
      renderer: (rendererContext: any) => {
        return (
          <CompoundComponent
            api={compoundComponentDef.api}
            scriptCollected={compoundComponentDef.scriptCollected}
            compound={compoundComponentDef.component as ComponentDef}
            {...rendererContext}
          />
        );
      },
      isCompoundComponent: true,
    });
    if (metadata?.themeVars) {
      Object.keys(metadata.themeVars).forEach((key) => this.themeVars.add(key));
    }
    if (metadata?.defaultThemeVars) {
      merge(this.defaultThemeVars, metadata?.defaultThemeVars);
    }
  }

  // --- Registers an action function using its definition
  private registerActionFn({ actionName: functionName, actionFn }: ActionRendererDef) {
    this.actionFns.set(functionName, actionFn);
  }

  // --- Registers a loader renderer using its definition
  registerLoaderRenderer({ type, renderer }: LoaderRendererDef) {
    this.loaders.set(type, renderer);
  }

  /**
   * This method destroys the component registry; It unsubscribes from the component manager.
   * This method is called when the component registry is no longer needed, e.g., when the
   * component provider is unmounted (HMR).
   */
  destroy() {
    this.extensionManager?.unSubscribeFromRegistrations(this.extensionRegistered);
  }
}

// --- Properties used by the ComponentProvider
type ComponentProviderProps = {
  // --- Child components to render
  children: ReactNode;

  // --- Definition of contributors
  contributes: ContributesDefinition;

  // --- The component manager instance used to manage components
  extensionManager?: StandaloneExtensionManager;
};

/**
 * This React component provides a context in which components can access the
 * component registry. The component ensures that child components are not
 * rendered before the component registry is initialized.
 */
export function ComponentProvider({
  children,
  contributes,
  extensionManager,
}: ComponentProviderProps) {
  const [componentRegistry, setComponentRegistry] = useState(
    () => new ComponentRegistry(contributes, extensionManager),
  );
  // --- Make sure the component registry is updated when the contributes or
  // --- component manager changes (e.g., due to HMR).
  useEffect(() => {
    setComponentRegistry((prev) => {
      prev.destroy();
      return new ComponentRegistry(contributes, extensionManager);
    });
  }, [extensionManager, contributes]);

  return (
    <ComponentRegistryContext.Provider value={componentRegistry}>
      {children}
    </ComponentRegistryContext.Provider>
  );
}<|MERGE_RESOLUTION|>--- conflicted
+++ resolved
@@ -143,15 +143,7 @@
 import type StandaloneExtensionManager from "@components-core/StandaloneExtensionManager";
 import { backdropComponentRenderer } from "./Backdrop/Backdrop";
 import type { ThemeDefinition } from "@abstractions/ThemingDefs";
-<<<<<<< HEAD
-import {
-  animationComponentRenderer,
-  fadeInAnimationRenderer,
-  slideInAnimationRenderer,
-} from "@components/Animation/Animation";
 import type { Extension } from "@abstractions/ExtensionDefs";
-=======
->>>>>>> 579c5d6a
 
 /**
  * The framework has a specialized component concept, the "property holder
