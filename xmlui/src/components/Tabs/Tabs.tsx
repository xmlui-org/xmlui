import styles from "./Tabs.module.scss";

import { parseScssVar } from "../../components-core/theming/themeVars";
import { createComponentRenderer } from "../../components-core/renderers";

import { MemoizedItem } from "../container-helpers";
import { Tabs, defaultProps } from "./TabsNative";
import { createMetadata, d, dComponent } from "../metadata-helpers";

const COMP = "Tabs";

export const TabsMd = createMetadata({
  status: "experimental",
  description:
    "`Tabs` enables users to switch among content panels using clickable tab headers. " +
    "It provides an efficient way to present multiple related sections in a single " +
    "interface area, with each tab containing distinct content defined by " +
    "[TabItem](/components/TabItem) components.",
  props: {
    activeTab: d(
      `This property indicates the index of the active tab. The indexing starts from 0, ` +
        `representing the starting (leftmost) tab. If not set, the first tab is selected by default.`,
    ),
    orientation: {
      description:
        `This property indicates the orientation of the component. In horizontal orientation, ` +
        `the tab sections are laid out on the left side of the content panel, while in vertical ` +
        `orientation, the buttons are at the top.`,
      availableValues: ["horizontal", "vertical"],
      defaultValue: defaultProps.orientation,
      valueType: "string",
    },
    headerTemplate: {
      ...dComponent(`This property declares the template for the clickable tab area.`),
    },
  },
  apis: {
    next: {
      description: `This method selects the next tab. If the current tab is the last one, it wraps around to the first tab.`,
      signature: "next(): void",
    },
    prev: {
      description: `This method selects the previous tab. If the current tab is the first one, it wraps around to the last tab.`,
      signature: "prev(): void",
    },
    setActiveTabIndex: {
      description: `This method sets the active tab by index (0-based).`,
      signature: "setActiveTabIndex(index: number): void",
    },
    setActiveTabById: {
      description: `This method sets the active tab by its ID.`,
      signature: "setActiveTabById(id: string): void",
    },
  },
  themeVars: parseScssVar(styles.themeVars),
  defaultThemeVars: {
    // [`backgroundColor-${COMP}`]: "transparent",
    [`borderStyle-${COMP}`]: "solid",
    [`borderColor-${COMP}`]: "$borderColor",
    [`borderColor-active-${COMP}`]: "$color-primary",
    [`borderWidth-${COMP}`]: "2px",
    // [`backgroundColor-trigger-${COMP}`]: "transparent",
    [`backgroundColor-trigger-${COMP}--hover`]: "$color-surface-100",
    [`padding-trigger-${COMP}`]: "$space-4",
    // [`backgroundColor-list-${COMP}`]: "$color-primary-50",
    // [`textColor-trigger-${COMP}`]: "$color-primary-100",
  },
});

export const tabsComponentRenderer = createComponentRenderer(
  COMP,
  TabsMd,
  ({ extractValue, node, renderChild, className, registerComponentApi }) => {
    return (
      <Tabs
<<<<<<< HEAD
        className={className}
        tabRenderer={
          !!node?.props?.tabTemplate
=======
        id={node?.uid}
        style={layoutCss}
        headerRenderer={
          node?.props?.headerTemplate
>>>>>>> ce0ff76d
            ? (item) => (
                <MemoizedItem
                  node={node.props.headerTemplate! as any}
                  itemKey="$header"
                  contextVars={{
                    $header: item,
                  }}
                  renderChild={renderChild}
                />
              )
            : undefined
        }
        activeTab={extractValue(node.props?.activeTab)}
        orientation={extractValue(node.props?.orientation)}
        registerComponentApi={registerComponentApi}
      >
        {renderChild(node.children)}
      </Tabs>
    );
  },
);<|MERGE_RESOLUTION|>--- conflicted
+++ resolved
@@ -70,19 +70,13 @@
 export const tabsComponentRenderer = createComponentRenderer(
   COMP,
   TabsMd,
-  ({ extractValue, node, renderChild, className, registerComponentApi }) => {
+  ({ extractValue, node, renderChild, layoutCss, registerComponentApi }) => {
     return (
       <Tabs
-<<<<<<< HEAD
-        className={className}
-        tabRenderer={
-          !!node?.props?.tabTemplate
-=======
         id={node?.uid}
         style={layoutCss}
         headerRenderer={
           node?.props?.headerTemplate
->>>>>>> ce0ff76d
             ? (item) => (
                 <MemoizedItem
                   node={node.props.headerTemplate! as any}
