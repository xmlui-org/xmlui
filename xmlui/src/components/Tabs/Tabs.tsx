import styles from "./Tabs.module.scss";

import { parseScssVar } from "../../components-core/theming/themeVars";
import { createComponentRenderer } from "../../components-core/renderers";

import { MemoizedItem } from "../container-helpers";
import { Tabs, defaultProps } from "./TabsNative";
import { createMetadata, d, dComponent, dDidChange } from "../metadata-helpers";

const COMP = "Tabs";

export const TabsMd = createMetadata({
  status: "experimental",
  description:
    "`Tabs` enables users to switch among content panels using clickable tab headers. " +
    "It provides an efficient way to present multiple related sections in a single " +
    "interface area, with each tab containing distinct content defined by " +
    "[TabItem](/components/TabItem) components.",
  props: {
    activeTab: d(
      `This property indicates the index of the active tab. The indexing starts from 0, ` +
        `representing the starting (leftmost) tab. If not set, the first tab is selected by default.`,
    ),
    orientation: {
      description:
        `This property indicates the orientation of the component. In horizontal orientation, ` +
        `the tab sections are laid out on the left side of the content panel, while in vertical ` +
        `orientation, the buttons are at the top.`,
      availableValues: ["horizontal", "vertical"],
      defaultValue: defaultProps.orientation,
      valueType: "string",
    },
    headerTemplate: {
      ...dComponent(`This property declares the template for the clickable tab area.`),
    },
  },
  events: {
    didChange: dDidChange(COMP),
  },
  apis: {
    next: {
      description: `This method selects the next tab. If the current tab is the last one, it wraps around to the first tab.`,
      signature: "next(): void",
    },
    prev: {
      description: `This method selects the previous tab. If the current tab is the first one, it wraps around to the last tab.`,
      signature: "prev(): void",
    },
    setActiveTabIndex: {
      description: `This method sets the active tab by index (0-based).`,
      signature: "setActiveTabIndex(index: number): void",
    },
    setActiveTabById: {
      description: `This method sets the active tab by its ID.`,
      signature: "setActiveTabById(id: string): void",
    },
  },
  themeVars: parseScssVar(styles.themeVars),
  defaultThemeVars: {
    // [`backgroundColor-${COMP}`]: "transparent",
    [`borderStyle-${COMP}`]: "solid",
    [`borderColor-${COMP}`]: "$borderColor",
    [`borderColor-active-${COMP}`]: "$color-primary",
    [`borderWidth-${COMP}`]: "2px",
    // [`backgroundColor-trigger-${COMP}`]: "transparent",
    [`backgroundColor-trigger-${COMP}--hover`]: "$color-surface-100",
    [`padding-trigger-${COMP}`]: "$space-4",
    // [`backgroundColor-list-${COMP}`]: "$color-primary-50",
    // [`textColor-trigger-${COMP}`]: "$color-primary-100",
  },
});

export const tabsComponentRenderer = createComponentRenderer(
  COMP,
  TabsMd,
<<<<<<< HEAD
  ({ extractValue, node, renderChild, className, registerComponentApi }) => {
=======
  ({ extractValue, node, renderChild, layoutCss, registerComponentApi, lookupEventHandler }) => {
>>>>>>> ef86593a
    return (
      <Tabs
        id={node?.uid}
        className={className}
        headerRenderer={
          node?.props?.headerTemplate
            ? (item) => (
                <MemoizedItem
                  node={node.props.headerTemplate! as any}
                  itemKey="$header"
                  contextVars={{
                    $header: item,
                  }}
                  renderChild={renderChild}
                />
              )
            : undefined
        }
        activeTab={extractValue(node.props?.activeTab)}
        orientation={extractValue(node.props?.orientation)}
        onDidChange={lookupEventHandler("didChange")}
        registerComponentApi={registerComponentApi}
      >
        {renderChild(node.children)}
      </Tabs>
    );
  },
);<|MERGE_RESOLUTION|>--- conflicted
+++ resolved
@@ -73,11 +73,7 @@
 export const tabsComponentRenderer = createComponentRenderer(
   COMP,
   TabsMd,
-<<<<<<< HEAD
-  ({ extractValue, node, renderChild, className, registerComponentApi }) => {
-=======
-  ({ extractValue, node, renderChild, layoutCss, registerComponentApi, lookupEventHandler }) => {
->>>>>>> ef86593a
+  ({ extractValue, node, renderChild, className, registerComponentApi, lookupEventHandler }) => {
     return (
       <Tabs
         id={node?.uid}
