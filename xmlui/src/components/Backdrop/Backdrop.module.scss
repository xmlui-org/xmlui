--- conflicted
+++ resolved
@@ -7,21 +7,6 @@
   @return t.getThemeVar($themeVars, $componentVariable);
 }
 
-<<<<<<< HEAD
-@layer components {
-  .backdropContainer {
-    position: relative;
-    display: inline-block;
-  }
-
-  .backdrop {
-    position: absolute;
-    top: 0;
-    left: 0;
-    width: 100%;
-    height: 100%;
-  }
-=======
 $backgroundColor-Backdrop: createThemeVar("backgroundColor-Backdrop");
 $opacity-Backdrop: createThemeVar("opacity-Backdrop");
 
@@ -39,17 +24,17 @@
   background-color: $backgroundColor-Backdrop;
   opacity: $opacity-Backdrop;
 }
->>>>>>> ce0ff76d
 
-  .overlay {
-    position: absolute;
-    top: 0;
-    left: 0;
-    width: 100%;
-    height: 100%;
-  }
+.overlay {
+  position: absolute;
+  top: 0;
+  left: 0;
+  width: 100%;
+  height: 100%;
 }
+
 // --- We export the theme variables to add them to the component renderer
 :export {
-  themeVars: t.json-stringify($themeVars);
-}+    themeVars: t.json-stringify($themeVars);
+  }
+  