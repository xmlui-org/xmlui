--- conflicted
+++ resolved
@@ -2,7 +2,6 @@
 import { forwardRef, useEffect, useState } from "react";
 
 import styles from "./Spinner.module.scss";
-import classnames from "classnames";
 
 export const defaultProps = {
   delay: 400,
@@ -13,16 +12,11 @@
   delay?: number;
   fullScreen?: boolean;
   style?: CSSProperties;
-<<<<<<< HEAD
-  className?: string;
-}
-=======
 };
->>>>>>> ce0ff76d
 
 // source https://loading.io/css/
 export const Spinner = forwardRef(function Spinner(
-  { delay = defaultProps.delay, fullScreen = defaultProps.fullScreen, style, className }: SpinnerProps,
+  { delay = defaultProps.delay, fullScreen = defaultProps.fullScreen, style }: SpinnerProps,
   forwardedRef: ForwardedRef<HTMLDivElement>,
 ) {
   const [pastDelay, setPastDelay] = useState(delay === 0);
@@ -36,20 +30,6 @@
     };
   }, [delay]);
 
-<<<<<<< HEAD
-  const spinner = (
-    <>
-      <div className={classnames(styles["lds-ring"], className)} style={style} ref={forwardedRef}>
-        <div></div>
-        <div></div>
-        <div></div>
-        <div></div>
-      </div>
-    </>
-  );
-
-=======
->>>>>>> ce0ff76d
   if (!pastDelay) {
     return null;
   } else {
