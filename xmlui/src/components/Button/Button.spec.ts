--- conflicted
+++ resolved
@@ -1,5 +1,10 @@
 import type { Locator } from "@playwright/test";
-import { getElementStyle, getFullRectangle, pixelStrToNum, SKIP_REASON } from "@testing/component-test-helpers";
+import {
+  getElementStyle,
+  getFullRectangle,
+  pixelStrToNum,
+  SKIP_REASON,
+} from "@testing/component-test-helpers";
 import { expect as fixtureExpect, ComponentDriver, createTestWithDriver } from "@testing/fixtures";
 import {
   alignmentOptionValues,
@@ -147,12 +152,16 @@
   { label: "array", value: [] },
   { label: "function", value: () => {} },
 ].forEach((type) => {
-  test.skip(`does not render if label is ${type.label}`,
-    SKIP_REASON.UNSURE("Need to talk this through, ex. the function throws an error, the rest just don't render"),
+  test.skip(
+    `does not render if label is ${type.label}`,
+    SKIP_REASON.UNSURE(
+      "Need to talk this through, ex. the function throws an error, the rest just don't render",
+    ),
     async ({ createDriver }) => {
-    const driver = await createDriver(`<Button label="${type.value}" />`);
-    await expect(driver.button).not.toBeAttached();
-  });
+      const driver = await createDriver(`<Button label="${type.value}" />`);
+      await expect(driver.button).not.toBeAttached();
+    },
+  );
 });
 
 test("text node as children are same as setting label", async ({ createDriver }) => {
@@ -166,24 +175,28 @@
 });
 
 // TODO
-test.skip("renders XMLUI Text component as child", 
+test.skip(
+  "renders XMLUI Text component as child",
   SKIP_REASON.TO_BE_IMPLEMENTED(
-    "Flesh out these tests by adding child targeting locators or targeting the children as a whole as a black box"
+    "Flesh out these tests by adding child targeting locators or targeting the children as a whole as a black box",
   ),
   async ({ createDriver }) => {
-  const driver = await createDriver(`<Button label="hello"><Text>world</Text></Button>`);
-  await expect(driver.button).not.toHaveExplicitLabel("hello");
-});
+    const driver = await createDriver(`<Button label="hello"><Text>world</Text></Button>`);
+    await expect(driver.button).not.toHaveExplicitLabel("hello");
+  },
+);
 
 // TODO
-test.skip("renders XMLUI Complex component as child",
+test.skip(
+  "renders XMLUI Complex component as child",
   SKIP_REASON.TO_BE_IMPLEMENTED("See skip reason in test above"),
   async ({ createDriver }) => {
-  const driver = await createDriver(
-    `<Button label="hello"><Card title="Button">Content</Card></Button>`,
-  );
-  await expect(driver.button).toHaveText("world");
-});
+    const driver = await createDriver(
+      `<Button label="hello"><Card title="Button">Content</Card></Button>`,
+    );
+    await expect(driver.button).toHaveText("world");
+  },
+);
 
 // --- --- icon
 
@@ -249,73 +262,64 @@
 const iconPositions = iconPositionValues.filter((pos) => pos !== "start" && pos !== "end");
 
 iconPositions.forEach((pos) => {
-<<<<<<< HEAD
-  test.skip(`iconPosition=${pos} places icon on ${pos} of label`, async ({ createDriver }) => {
-    const driver = await createDriver(
-      `<Button icon="test" label="hello" iconPosition="${pos}" />`,
-      {
+  test.skip(
+    `iconPosition=${pos} places icon on ${pos} of label`,
+    SKIP_REASON.TEST_INFRA_NOT_IMPLEMENTED(),
+    async ({ createDriver }) => {
+      const driver = await createDriver(
+        `<Button icon="test" label="hello" iconPosition="${pos}" />`,
+        {
+          resources: {
+            "icon.test": "resources/bell.svg",
+          },
+        },
+      );
+      const buttonDimensions = await getFullRectangle(driver.button);
+      const contentStart = pixelStrToNum(
+        buttonDimensions[pos] + (await getElementStyle(driver.button, `padding-${pos}`)),
+      );
+      const iconStart = (await getFullRectangle(driver.getFirstNonTextNode()))[pos];
+
+      expect(contentStart).toEqualWithTolerance(iconStart);
+    },
+  );
+});
+
+// Without label
+iconPositions.forEach((pos) => {
+  test.skip(
+    `iconPosition=${pos} places icon on ${pos}`,
+    SKIP_REASON.TEST_INFRA_NOT_IMPLEMENTED(),
+    async ({ createDriver }) => {
+      const driver = await createDriver(`<Button icon="test" iconPosition="${pos}" />`, {
         resources: {
           "icon.test": "resources/bell.svg",
         },
-      },
-    );
-=======
-  test.skip(`iconPosition=${pos} places icon on ${pos} of label`,
+      });
+
+      await expect(driver.button).toBeAttached();
+    },
+  );
+});
+
+// With children instead of label
+iconPositions.forEach((pos) => {
+  test.skip(
+    `iconPosition=${pos} places icon on ${pos} of children`,
     SKIP_REASON.TEST_INFRA_NOT_IMPLEMENTED(),
     async ({ createDriver }) => {
-    const driver = await createDriver(`<Button icon="test" label="hello" iconPosition="${pos}" />`, {
-      resources: { "icon.test": "resources/bell.svg" },
-    });
->>>>>>> 186dff99
-    const buttonDimensions = await getFullRectangle(driver.button);
-    const contentStart = pixelStrToNum(
-      buttonDimensions[pos] + (await getElementStyle(driver.button, `padding-${pos}`)),
-    );
-    const iconStart = (await getFullRectangle(driver.getFirstNonTextNode()))[pos];
-
-    expect(contentStart).toEqualWithTolerance(iconStart);
-  });
-});
-
-// Without label
-iconPositions.forEach((pos) => {
-  test.skip(`iconPosition=${pos} places icon on ${pos}`,
-    SKIP_REASON.TEST_INFRA_NOT_IMPLEMENTED(),
-    async ({ createDriver }) => {
-    const driver = await createDriver(`<Button icon="test" iconPosition="${pos}" />`, {
-      resources: {
-        "icon.test": "resources/bell.svg",
-      },
-    });
-
-    await expect(driver.button).toBeAttached();
-  });
-});
-
-// With children instead of label
-iconPositions.forEach((pos) => {
-<<<<<<< HEAD
-  test.skip(`iconPosition=${pos} places icon on ${pos} of children`, async ({ createDriver }) => {
-    const driver = await createDriver(
-      `<Button icon="test" label="hello" iconPosition="${pos}" />`,
-      {
-        resources: {
-          "icon.test": "resources/bell.svg",
+      const driver = await createDriver(
+        `<Button icon="test" label="hello" iconPosition="${pos}" />`,
+        {
+          resources: {
+            "icon.test": "resources/bell.svg",
+          },
         },
-      },
-    );
-
-=======
-  test.skip(`iconPosition=${pos} places icon on ${pos} of children`,
-    SKIP_REASON.TEST_INFRA_NOT_IMPLEMENTED(),
-    async ({ createDriver }) => {
-    const driver = await createDriver(`<Button icon="test" label="hello" iconPosition="${pos}" />`, {
-      resources: { "icon.test": "resources/bell.svg" },
-    });
-  
->>>>>>> 186dff99
-    await expect(driver.button).toBeAttached();
-  });
+      );
+
+      await expect(driver.button).toBeAttached();
+    },
+  );
 });
 
 // --- --- contentPosition
@@ -369,13 +373,17 @@
 // import from abstractions: buttonThemeMd
 ["solid", "outlined", "ghost"].forEach((variant) => {
   ["primary", "secondary", "attention"].forEach((themeColor) => {
-    test.skip(`themeColor "${themeColor}" is applied for variant "${variant}"`,
+    test.skip(
+      `themeColor "${themeColor}" is applied for variant "${variant}"`,
       SKIP_REASON.TEST_INFRA_NOT_IMPLEMENTED(),
-      async ({ createDriver }) => {});
+      async ({ createDriver }) => {},
+    );
     ["disabled", "hover", "active", "focused"].forEach((state) => {
-      test.skip(`${state} state for themeColor "${themeColor}" is applied for variant "${variant}"`,
+      test.skip(
+        `${state} state for themeColor "${themeColor}" is applied for variant "${variant}"`,
         SKIP_REASON.TEST_INFRA_NOT_IMPLEMENTED(),
-        async ({ createDriver }) => {});
+        async ({ createDriver }) => {},
+      );
     });
   });
 });
@@ -385,9 +393,11 @@
 // TODO: add size tests
 // Relative testing is acceptable for now - basis of the test is the default size
 ["xs", "sm", "md", "lg"].forEach((size) => {
-  test.skip(`compare size "${size}" with default size`,
+  test.skip(
+    `compare size "${size}" with default size`,
     SKIP_REASON.TO_BE_IMPLEMENTED(),
-    async ({ createDriver }) => {});
+    async ({ createDriver }) => {},
+  );
 });
 
 // --- Events
