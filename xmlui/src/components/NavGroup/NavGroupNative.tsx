import {
  cloneElement,
  createContext,
  type CSSProperties,
  forwardRef,
  type ReactElement,
  type ReactNode,
  useContext,
  useMemo,
  useState,
} from "react";
import {
  DropdownMenu,
  DropdownMenuContent,
  DropdownMenuItem,
  DropdownMenuPortal,
  DropdownMenuSub,
  DropdownMenuSubContent,
  DropdownMenuSubTrigger,
  DropdownMenuTrigger,
} from "@radix-ui/react-dropdown-menu";
import classnames from "classnames";

import styles from "./NavGroup.module.scss";

import type { RenderChildFn } from "../../abstractions/RendererDefs";
import { ComponentDef } from "../../abstractions/ComponentDefs";
import { EMPTY_OBJECT } from "../../components-core/constants";
import { mergeProps } from "../../components-core/utils/mergeProps";
import { useTheme } from "../../components-core/theming/ThemeContext";
import { Icon } from "../Icon/IconNative";
import { NavLink } from "../NavLink/NavLinkNative";
import { useAppLayoutContext } from "../App/AppLayoutContext";
import { NavPanelContext } from "../NavPanel/NavPanelNative";
import { NavGroupMd } from "./NavGroup";

type NavGroupComponentDef = ComponentDef<typeof NavGroupMd>;

type Props = {
  style?: CSSProperties;
  label: string;
  icon?: React.ReactNode;
  to?: string;
  node: NavGroupComponentDef;
  renderChild: RenderChildFn;
<<<<<<< HEAD
  initiallyExpanded: boolean;
=======
  iconHorizontalExpanded?: string;
  iconHorizontalCollapsed?: string;
  iconVerticalExpanded?: string;
  iconVerticalCollapsed?: string;
};

export const defaultProps: Pick<
  Props,
  | "iconHorizontalExpanded"
  | "iconHorizontalCollapsed"
  | "iconVerticalExpanded"
  | "iconVerticalCollapsed"
> = {
  iconHorizontalExpanded: "chevronleft",
  iconHorizontalCollapsed: "chevronright",
  iconVerticalExpanded: "chevronup",
  iconVerticalCollapsed: "chevrondown",
>>>>>>> 4c11a3e0
};

const NavGroupContext = createContext({
  level: -1,
  iconHorizontalCollapsed: defaultProps.iconHorizontalCollapsed,
  iconHorizontalExpanded: defaultProps.iconHorizontalExpanded,
  iconVerticalCollapsed: defaultProps.iconVerticalCollapsed,
  iconVerticalExpanded: defaultProps.iconVerticalExpanded,
});

export const NavGroup = forwardRef(function NavGroup(
<<<<<<< HEAD
  { node, style, label, icon, renderChild, to, initiallyExpanded }: Props,
=======
  {
    node,
    style,
    label,
    icon,
    renderChild,
    to,
    iconHorizontalCollapsed,
    iconHorizontalExpanded,
    iconVerticalCollapsed,
    iconVerticalExpanded,
  }: Props,
>>>>>>> 4c11a3e0
  ref,
) {
  const { level } = useContext(NavGroupContext);
  const appLayoutContext = useAppLayoutContext();
  const navPanelContext = useContext(NavPanelContext);
  let inline =
    appLayoutContext?.layout === "vertical" ||
    appLayoutContext?.layout === "vertical-sticky" ||
    appLayoutContext?.layout === "vertical-full-header";

  if (navPanelContext !== null) {
    inline = navPanelContext.inDrawer;
  }

  const navGroupContextValue = useMemo(() => {
    return {
      level: level + 1,
      iconHorizontalCollapsed: iconHorizontalCollapsed ?? defaultProps.iconHorizontalCollapsed,
      iconHorizontalExpanded: iconHorizontalExpanded ?? defaultProps.iconHorizontalExpanded,
      iconVerticalCollapsed: iconVerticalCollapsed ?? defaultProps.iconVerticalCollapsed,
      iconVerticalExpanded: iconVerticalExpanded ?? defaultProps.iconVerticalExpanded,
    };
  }, [level]);

  return (
    <NavGroupContext.Provider value={navGroupContextValue}>
      {inline ? (
        <ExpandableNavGroup
          to={to}
          style={style}
          label={label}
          icon={icon}
          node={node}
          renderChild={renderChild}
          ref={ref}
          initiallyExpanded={initiallyExpanded}
        />
      ) : (
        <DropDownNavGroup
          label={label}
          icon={icon}
          node={node}
          renderChild={renderChild}
          ref={ref}
          to={to}
        />
      )}
    </NavGroupContext.Provider>
  );
});

const ExpandableNavGroup = forwardRef(function ExpandableNavGroup(
  {
    style = EMPTY_OBJECT,
    label,
    icon,
    renderChild,
    node,
    to,
    initiallyExpanded = false,
  }: {
    style?: CSSProperties;
    label: string;
    icon: ReactNode;
    node: NavGroupComponentDef;
    renderChild: RenderChildFn;
    to?: string;
    initiallyExpanded?: boolean;
  },
  ref,
) {
<<<<<<< HEAD
  const { level } = useContext(NavGroupContext);
  const [expanded, setExpanded] = useState(initiallyExpanded);
=======
  const { level, iconVerticalCollapsed, iconVerticalExpanded } = useContext(NavGroupContext);
  const [expanded, setExpanded] = useState(false);
>>>>>>> 4c11a3e0

  const toggleStyle = {
    ...style,
    paddingLeft: level >= 1 ? level * 2 + "em" : undefined,
  };

  return (
    <>
      <NavLink style={toggleStyle} onClick={() => setExpanded((prev) => !prev)} icon={icon} to={to}>
        {label}
        <div style={{ flex: 1 }} />
        <Icon name={expanded ? iconVerticalExpanded : iconVerticalCollapsed} />
      </NavLink>
      {expanded &&
        renderChild(node.children, {
          wrapChild: ({ node }, renderedChild) => {
            if (node.type === "NavLink") {
              const element = renderedChild as ReactElement;
              return cloneElement(element, {
                ...mergeProps((renderedChild as ReactElement).props, {
                  style: {
                    paddingLeft: (level + 1) * 2 + "em",
                  },
                }),
              });
            }
            return renderedChild;
          },
        })}
    </>
  );
});

const DropDownNavGroup = forwardRef(function DropDownNavGroup(
  {
    style,
    label,
    icon,
    renderChild,
    node,
    to,
  }: {
    style?: CSSProperties;
    label: string;
    icon: ReactNode;
    node: NavGroupComponentDef;
    renderChild: RenderChildFn;
    to?: string;
  },
  ref,
) {
  const {
    level,
    iconHorizontalCollapsed,
    iconHorizontalExpanded,
    iconVerticalCollapsed,
    iconVerticalExpanded,
  } = useContext(NavGroupContext);
  const { root } = useTheme();

  let Wrapper = DropdownMenu;
  let Trigger = DropdownMenuTrigger;
  let Content = DropdownMenuContent;
  if (level >= 1) {
    Wrapper = DropdownMenuSub;
    Trigger = DropdownMenuSubTrigger as any;
    Content = DropdownMenuSubContent;
  }
  const [expanded, setExpanded] = useState(false);
  return (
    <Wrapper onOpenChange={(open) => setExpanded(open)}>
      <Trigger asChild>
        <NavLink icon={icon} style={{ flexShrink: 0 }} vertical={level >= 1} to={to}>
          {label}
          <div style={{ flex: 1 }} />
          {level === 0 && <Icon name={expanded ? iconVerticalExpanded : iconVerticalCollapsed} />}
          {level >= 1 && (
            <Icon name={expanded ? iconHorizontalExpanded : iconHorizontalCollapsed} />
          )}
        </NavLink>
      </Trigger>
      <DropdownMenuPortal container={root}>
        <Content
          className={styles.dropdownList}
          style={{ display: "flex", flexDirection: "column" }}
          side={"bottom"}
          align={"start"}
        >
          {renderChild(node.children, {
            wrapChild: ({ node }, renderedChild, hints) => {
              if (hints?.opaque) {
                return renderedChild;
              }
              if (node.type === "List") {
                return renderedChild;
              }
              if (node.type === "NavGroup") {
                return renderedChild;
              }
              let child = renderedChild;
              if (node.type === "NavLink") {
                child = cloneElement(renderedChild as ReactElement, {
                  ...mergeProps((renderedChild as ReactElement).props, {
                    vertical: true,
                  }),
                });
              }
              return <DropdownMenuItem asChild={true}>{child}</DropdownMenuItem>;
            },
          })}
        </Content>
      </DropdownMenuPortal>
    </Wrapper>
  );
});<|MERGE_RESOLUTION|>--- conflicted
+++ resolved
@@ -43,9 +43,7 @@
   to?: string;
   node: NavGroupComponentDef;
   renderChild: RenderChildFn;
-<<<<<<< HEAD
   initiallyExpanded: boolean;
-=======
   iconHorizontalExpanded?: string;
   iconHorizontalCollapsed?: string;
   iconVerticalExpanded?: string;
@@ -63,7 +61,6 @@
   iconHorizontalCollapsed: "chevronright",
   iconVerticalExpanded: "chevronup",
   iconVerticalCollapsed: "chevrondown",
->>>>>>> 4c11a3e0
 };
 
 const NavGroupContext = createContext({
@@ -75,9 +72,6 @@
 });
 
 export const NavGroup = forwardRef(function NavGroup(
-<<<<<<< HEAD
-  { node, style, label, icon, renderChild, to, initiallyExpanded }: Props,
-=======
   {
     node,
     style,
@@ -85,12 +79,12 @@
     icon,
     renderChild,
     to,
+    initiallyExpanded,
     iconHorizontalCollapsed,
     iconHorizontalExpanded,
     iconVerticalCollapsed,
     iconVerticalExpanded,
   }: Props,
->>>>>>> 4c11a3e0
   ref,
 ) {
   const { level } = useContext(NavGroupContext);
@@ -162,13 +156,8 @@
   },
   ref,
 ) {
-<<<<<<< HEAD
-  const { level } = useContext(NavGroupContext);
+  const { level, iconVerticalCollapsed, iconVerticalExpanded } = useContext(NavGroupContext);
   const [expanded, setExpanded] = useState(initiallyExpanded);
-=======
-  const { level, iconVerticalCollapsed, iconVerticalExpanded } = useContext(NavGroupContext);
-  const [expanded, setExpanded] = useState(false);
->>>>>>> 4c11a3e0
 
   const toggleStyle = {
     ...style,
