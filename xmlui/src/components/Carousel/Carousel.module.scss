@use "../../components-core/theming/themes" as t;

// --- This code snippet is required to collect the theme variables used in this module
$themeVars: ();
@function createThemeVar($componentVariable) {
  $themeVars: t.appendThemeVar($themeVars, $componentVariable) !global;
  @return t.getThemeVar($themeVars, $componentVariable);
}

$component: "Carousel";

@layer components {
  .carousel {
    position: relative;
    overflow: hidden;
    width: createThemeVar("width-#{$component}");
    height: createThemeVar("height-#{$component}");
    justify-content: center;
    align-items: center;
  }

  .innerWrapper {
    display: flex;
    width: 100%;
    height: 100%;
    flex-direction: row;
    justify-content: center;
  }

  .carouselContentWrapper {
    overflow: hidden;
    height: 100%;
  }

  .carouselContent {
    display: flex;
    height: 100%;
  }

<<<<<<< HEAD
  .vertical {
    flex-direction: column;
  }
=======
.carouselItem {
  overflow: hidden;
  min-width: 0;
  flex-shrink: 0;
  flex-grow: 0;
  flex-basis: 100%;
}
>>>>>>> ce0ff76d

  .carouselItem {
    min-width: 0;
    flex-shrink: 0;
    flex-grow: 0;
    flex-basis: 100%;
  }

  .controls {
    z-index: 99;
    display: flex;
    right: 1rem;
    bottom: 1rem;
    position: absolute;
    gap: 0.6rem;
  }

  .controlButton {
    transition: all 0.3s;
    justify-content: center;
    align-items: center;
    display: inline-flex;
    height: createThemeVar("height-control-#{$component}");
    width: createThemeVar("width-control-#{$component}");
    color: createThemeVar("textColor-control-#{$component}");
    background-color: createThemeVar("backgroundColor-control-#{$component}");
    border-radius: createThemeVar("borderRadius-control-#{$component}");
  }

  .controlButton:hover {
    background-color: createThemeVar("backgroundColor-control-hover-#{$component}");
    color: createThemeVar("textColor-control-hover-#{$component}");
  }

  .controlButton:active {
    background-color: createThemeVar("backgroundColor-control-active-#{$component}");
    color: createThemeVar("textColor-control-active-#{$component}");
  }

  .controlButton:disabled {
    color: createThemeVar("textColor-control-disabled-#{$component}");
    background-color: createThemeVar("backgroundColor-control-disabled-#{$component}");
  }

  .indicators {
    position: absolute;
    bottom: 1rem;
    left: 50%;
    transform: translateX(-50%);
  }

  .indicator {
    transition: all 0.3s;
    width: createThemeVar("width-indicator-#{$component}");
    height: createThemeVar("height-indicator-#{$component}");
    border-radius: 2px;
    margin: 0 1px;
    color: createThemeVar("textColor-indicator-#{$component}");
    background-color: createThemeVar("backgroundColor-indicator-#{$component}");

    &:hover {
      background-color: createThemeVar("backgroundColor-indicator-hover-#{$component}");
      color: createThemeVar("textColor-indicator-hover-#{$component}");
    }

    &.active {
      background-color: createThemeVar("backgroundColor-indicator-active-#{$component}");
      color: createThemeVar("textColor-indicator-active-#{$component}");
    }
  }
}
// --- We export the theme variables to add them to the component renderer
:export {
  themeVars: t.json-stringify($themeVars);
}<|MERGE_RESOLUTION|>--- conflicted
+++ resolved
@@ -9,39 +9,37 @@
 
 $component: "Carousel";
 
-@layer components {
-  .carousel {
-    position: relative;
-    overflow: hidden;
-    width: createThemeVar("width-#{$component}");
-    height: createThemeVar("height-#{$component}");
-    justify-content: center;
-    align-items: center;
-  }
+.carousel {
+  position: relative;
+  overflow: hidden;
+  width: createThemeVar("width-#{$component}");
+  height: createThemeVar("height-#{$component}");
+  justify-content: center;
+  align-items: center;
+}
 
-  .innerWrapper {
-    display: flex;
-    width: 100%;
-    height: 100%;
-    flex-direction: row;
-    justify-content: center;
-  }
+.innerWrapper {
+  display: flex;
+  width: 100%;
+  height: 100%;
+  flex-direction: row;
+  justify-content: center;
+}
 
-  .carouselContentWrapper {
-    overflow: hidden;
-    height: 100%;
-  }
+.carouselContentWrapper {
+  overflow: hidden;
+  height: 100%;
+}
 
-  .carouselContent {
-    display: flex;
-    height: 100%;
-  }
+.carouselContent {
+  display: flex;
+  height: 100%;
+}
 
-<<<<<<< HEAD
-  .vertical {
-    flex-direction: column;
-  }
-=======
+.vertical {
+  flex-direction: column;
+}
+
 .carouselItem {
   overflow: hidden;
   min-width: 0;
@@ -49,79 +47,73 @@
   flex-grow: 0;
   flex-basis: 100%;
 }
->>>>>>> ce0ff76d
 
-  .carouselItem {
-    min-width: 0;
-    flex-shrink: 0;
-    flex-grow: 0;
-    flex-basis: 100%;
+.controls {
+  z-index: 99;
+  display: flex;
+  right: 1rem;
+  bottom: 1rem;
+  position: absolute;
+  gap: .6rem;
+}
+
+.controlButton {
+  transition: all .3s;
+  justify-content: center;
+  align-items: center;
+  display: inline-flex;
+  height: createThemeVar("height-control-#{$component}");
+  width: createThemeVar("width-control-#{$component}");
+  color: createThemeVar("textColor-control-#{$component}");
+  background-color: createThemeVar("backgroundColor-control-#{$component}");;
+  border-radius: createThemeVar("borderRadius-control-#{$component}");
+}
+
+.controlButton:hover {
+  background-color: createThemeVar("backgroundColor-control-hover-#{$component}");
+  color: createThemeVar("textColor-control-hover-#{$component}");
+}
+
+.controlButton:active {
+  background-color: createThemeVar("backgroundColor-control-active-#{$component}");
+  color: createThemeVar("textColor-control-active-#{$component}");
+}
+
+.controlButton:disabled {
+  color: createThemeVar("textColor-control-disabled-#{$component}");
+  background-color: createThemeVar("backgroundColor-control-disabled-#{$component}");
+}
+
+.indicators {
+  position: absolute;
+  bottom: 1rem;
+  left: 50%;
+  transform: translateX(-50%);
+}
+
+.indicator {
+  transition: all .3s;
+  width: createThemeVar("width-indicator-#{$component}");
+  height: createThemeVar("height-indicator-#{$component}");
+  border-radius: 2px;
+  margin: 0 1px;
+  color: createThemeVar("textColor-indicator-#{$component}");
+  background-color: createThemeVar("backgroundColor-indicator-#{$component}");
+
+  &:hover {
+    background-color: createThemeVar("backgroundColor-indicator-hover-#{$component}");
+    color: createThemeVar("textColor-indicator-hover-#{$component}");
   }
 
-  .controls {
-    z-index: 99;
-    display: flex;
-    right: 1rem;
-    bottom: 1rem;
-    position: absolute;
-    gap: 0.6rem;
-  }
-
-  .controlButton {
-    transition: all 0.3s;
-    justify-content: center;
-    align-items: center;
-    display: inline-flex;
-    height: createThemeVar("height-control-#{$component}");
-    width: createThemeVar("width-control-#{$component}");
-    color: createThemeVar("textColor-control-#{$component}");
-    background-color: createThemeVar("backgroundColor-control-#{$component}");
-    border-radius: createThemeVar("borderRadius-control-#{$component}");
-  }
-
-  .controlButton:hover {
-    background-color: createThemeVar("backgroundColor-control-hover-#{$component}");
-    color: createThemeVar("textColor-control-hover-#{$component}");
-  }
-
-  .controlButton:active {
-    background-color: createThemeVar("backgroundColor-control-active-#{$component}");
-    color: createThemeVar("textColor-control-active-#{$component}");
-  }
-
-  .controlButton:disabled {
-    color: createThemeVar("textColor-control-disabled-#{$component}");
-    background-color: createThemeVar("backgroundColor-control-disabled-#{$component}");
-  }
-
-  .indicators {
-    position: absolute;
-    bottom: 1rem;
-    left: 50%;
-    transform: translateX(-50%);
-  }
-
-  .indicator {
-    transition: all 0.3s;
-    width: createThemeVar("width-indicator-#{$component}");
-    height: createThemeVar("height-indicator-#{$component}");
-    border-radius: 2px;
-    margin: 0 1px;
-    color: createThemeVar("textColor-indicator-#{$component}");
-    background-color: createThemeVar("backgroundColor-indicator-#{$component}");
-
-    &:hover {
-      background-color: createThemeVar("backgroundColor-indicator-hover-#{$component}");
-      color: createThemeVar("textColor-indicator-hover-#{$component}");
-    }
-
-    &.active {
-      background-color: createThemeVar("backgroundColor-indicator-active-#{$component}");
-      color: createThemeVar("textColor-indicator-active-#{$component}");
-    }
+  &.active {
+    background-color: createThemeVar("backgroundColor-indicator-active-#{$component}");
+    color: createThemeVar("textColor-indicator-active-#{$component}");
   }
 }
+
 // --- We export the theme variables to add them to the component renderer
 :export {
   themeVars: t.json-stringify($themeVars);
-}+}
+
+
