--- conflicted
+++ resolved
@@ -54,7 +54,6 @@
   labelBreak?: boolean;
 };
 
-<<<<<<< HEAD
 export const NumberBox = forwardRef(function NumberBox(
   {
     id,
@@ -68,8 +67,8 @@
     step,
     integersOnly = false,
     zeroOrPositive = false,
-    min = zeroOrPositive ? 0 : -MAX_VALUE,
-    max = MAX_VALUE,
+      min = zeroOrPositive ? 0 : -NUMBERBOX_MAX_VALUE,
+      max = NUMBERBOX_MAX_VALUE,
     maxLength,
     updateState = noop,
     onDidChange = noop,
@@ -90,40 +89,6 @@
   }: Props,
   forwardedRef: ForwardedRef<HTMLDivElement>,
 ) {
-=======
-export const NumberBox = ({
-  id,
-  value,
-  initialValue,
-  style,
-  enabled = true,
-  placeholder,
-  validationStatus = "none",
-  hasSpinBox = true,
-  step,
-  integersOnly = false,
-  zeroOrPositive = false,
-  min = zeroOrPositive ? 0 : -NUMBERBOX_MAX_VALUE,
-  max = NUMBERBOX_MAX_VALUE,
-  maxLength,
-  updateState = noop,
-  onDidChange = noop,
-  onFocus = noop,
-  onBlur = noop,
-  registerComponentApi,
-  startText,
-  startIcon,
-  endText,
-  endIcon,
-  autoFocus,
-  readOnly,
-  required,
-  label,
-  labelPosition,
-  labelWidth,
-  labelBreak,
-}: Props) => {
->>>>>>> e3f37206
   // Ensure the provided minimum is not smaller than the 0 if zeroOrPositive is set to true
   min = Math.max(zeroOrPositive ? 0 : -NUMBERBOX_MAX_VALUE, min);
 
