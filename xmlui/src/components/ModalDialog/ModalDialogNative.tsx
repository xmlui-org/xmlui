--- conflicted
+++ resolved
@@ -34,7 +34,6 @@
 type ModalProps = {
   isInitiallyOpen?: boolean;
   style?: CSSProperties;
-  className?: string;
   onClose?: OnClose;
   onOpen?: OnOpen;
   children?: ReactNode;
@@ -126,7 +125,6 @@
     {
       children,
       style,
-      className,
       isInitiallyOpen,
       fullScreen = defaultProps.fullScreen,
       title,
@@ -235,27 +233,6 @@
     return (
       <Dialog.Root open={isOpen} onOpenChange={(open) => (open ? doOpen() : doClose())}>
         <Dialog.Portal container={root}>
-<<<<<<< HEAD
-          {!fullScreen && <div className={styles.overlayBg} />}
-          <Dialog.Overlay
-            className={classnames(styles.overlay, {
-              [styles.fullScreen]: fullScreen,
-            })}
-          >
-            <Dialog.Content
-              className={classnames(styles.content, className)}
-              onPointerDownOutside={(event) => {
-                if (
-                  event.target instanceof Element &&
-                  event.target.closest("._debug-inspect-button") !== null
-                ) {
-                  //we prevent the auto modal close on clicking the inspect button
-                  event.preventDefault();
-                }
-              }}
-              ref={composedRef}
-              style={{ ...style, gap: undefined }}
-=======
           {isDialogRootInShadowDom && (
             /*
               In the Shadow DOM we can omit the Dialog.Overlay,
@@ -265,7 +242,6 @@
               className={classnames(styles.overlayBg, styles.nested, {
                 [styles.fullScreen]: fullScreen,
               })}
->>>>>>> ce0ff76d
             >
               {Content}
             </div>
