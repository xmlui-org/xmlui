@use "../../components-core/theming/themes" as t;

// --- This code snippet is required to collect the theme variables used in this module
$component: "ModalDialog";
$themeVars: ();
@function createThemeVar($componentVariable) {
  $themeVars: t.appendThemeVar($themeVars, $componentVariable) !global;
  @return t.getThemeVar($themeVars, $componentVariable);
}

// --- Theme vars for paddings
$themeVars: t.composePaddingVars($themeVars, $component);
$themeVars: t.composePaddingVars($themeVars, "overlay-#{$component}");
$padding-ModalDialog: createThemeVar("padding-#{$component}");
$backgroundColor-ModalDialog: createThemeVar("Dialog:backgroundColor-#{$component}");
$backgroundColor-overlay-ModalDialog: createThemeVar(
  "Dialog:backgroundColor-overlay-#{$component}"
);
$borderRadius-ModalDialog: createThemeVar("Dialog:borderRadius-#{$component}");
$fontFamily-ModalDialog: createThemeVar("Dialog:fontFamily-#{$component}");
$textColor-ModalDialog: createThemeVar("Dialog:textColor-#{$component}");
$minWidth-ModalDialog: createThemeVar("Dialog:minWidth-#{$component}");
$maxWidth-ModalDialog: createThemeVar("Dialog:maxWidth-#{$component}");
$marginBottom-title-ModalDialog: createThemeVar("Dialog:marginBottom-title-#{$component}");

<<<<<<< HEAD
@layer components {
  .overlay {
    position: fixed;
    display: grid;
    place-items: center;
    overflow-y: auto;
    inset: 0;
    padding: t.$space-4;

    &.fullScreen {
      padding: 0;
      width: 100%;
      height: 100%;
      display: block;
      .content {
        width: 100%;
        height: 100%;
        max-width: 100%;
        max-height: 100%;
        padding: 0;
        border-radius: 0;
      }
    }
  }

  .overlayBg {
    background-color: $backgroundColor-overlay-ModalDialog;
    position: fixed;
    inset: 0;
    animation: overlayShow 150ms cubic-bezier(0.16, 1, 0.3, 1);
  }
=======
.overlay {
  position: absolute;
  display: grid;
  place-items: center;
  overflow-y: auto;
  inset: 0;
  padding: t.$space-4;
}

.fullScreen {
  padding: 0;
  width: 100%;
  height: 100%;
  display: block;
  .content {
    width: 100%;
    height: 100%;
    max-width: 100%;
    max-height: 100%;
    padding: 0;
    border-radius: 0;
  }
}

.overlayBg {
  background-color: $backgroundColor-overlay-ModalDialog;
  inset: 0;
  animation: overlayShow 150ms cubic-bezier(0.16, 1, 0.3, 1);
  position: fixed;
  
  &.nested {
    position: absolute;
    top: 0;
    display: flex;
    align-items: center;
    justify-content: center;
    height: 100%;
    overflow: hidden;
  }
}

.content {
  background-color: $backgroundColor-ModalDialog;
  border-radius: $borderRadius-ModalDialog;
  font-family: $fontFamily-ModalDialog;
  color: $textColor-ModalDialog;
  @include t.paddingVars($themeVars, $component);
  box-shadow: t.$boxShadow-spread;
  transform: translate(0);
  width: 90vw;
  max-height: 100%;
  max-width: $maxWidth-ModalDialog;
  min-width: $minWidth-ModalDialog;
  isolation: isolate;
  position: relative;
  animation: contentShow 150ms cubic-bezier(0.16, 1, 0.3, 1);
  display: flex;
  flex-direction: column;
  gap: t.$space-4;
}

.content:focus {
  outline: none;
}
>>>>>>> ce0ff76d

  .content {
    background-color: $backgroundColor-ModalDialog;
    border-radius: $borderRadius-ModalDialog;
    font-family: $fontFamily-ModalDialog;
    color: $textColor-ModalDialog;
    @include t.paddingVars($themeVars, $component);
    box-shadow: t.$boxShadow-spread;
    transform: translate(0);
    width: 90vw;
    max-width: $maxWidth-ModalDialog;
    min-width: $minWidth-ModalDialog;
    isolation: isolate;
    position: relative;
    animation: contentShow 150ms cubic-bezier(0.16, 1, 0.3, 1);
    display: flex;
    flex-direction: column;
    gap: t.$space-4;
  }

<<<<<<< HEAD
  .content:focus {
    outline: none;
  }
=======
.innerContent {
  display: flex;
  flex-direction: column;
  min-height: 0;
  gap: var(--stack-gap-default);
  flex: 1;
  overflow: auto;
}
>>>>>>> ce0ff76d

  .dialogTitle {
    flex: 1;
    margin-bottom: $marginBottom-title-ModalDialog;
    font-size: t.$fontSize-large;
  }

  .innerContent {
    display: flex;
    flex-direction: column;
    min-height: 0;
    gap: var(--stack-gap-default);
    flex: 1;
  }

  @keyframes overlayShow {
    from {
      opacity: 0;
    }
    to {
      opacity: 1;
    }
  }

  @keyframes contentShow {
    from {
      opacity: 0;
      transform: translateY(2%) scale(0.96);
    }
    to {
      opacity: 1;
      transform: translateY(0) scale(1);
    }
  }

<<<<<<< HEAD
  .closeButton {
    position: absolute;
    right: 0.5rem;
    top: 0.4rem;
  }
=======
.closeButton {
  position: absolute;
  right: 0.5rem;
  top: 0.4rem;
}
>>>>>>> ce0ff76d

  @media (max-width: 70em) {
    .dialog,
    .content {
      max-width: 90%;
    }
  }

  @media (max-width: 50em) {
    .dialog,
    .content {
      width: 100%;
      max-width: calc(100% - #{t.$space-6});
      min-width: 0 !important;
    }
  }
}
// --- We export the theme variables to add them to the component renderer
:export {
  themeVars: t.json-stringify($themeVars);
}<|MERGE_RESOLUTION|>--- conflicted
+++ resolved
@@ -13,9 +13,7 @@
 $themeVars: t.composePaddingVars($themeVars, "overlay-#{$component}");
 $padding-ModalDialog: createThemeVar("padding-#{$component}");
 $backgroundColor-ModalDialog: createThemeVar("Dialog:backgroundColor-#{$component}");
-$backgroundColor-overlay-ModalDialog: createThemeVar(
-  "Dialog:backgroundColor-overlay-#{$component}"
-);
+$backgroundColor-overlay-ModalDialog: createThemeVar("Dialog:backgroundColor-overlay-#{$component}");
 $borderRadius-ModalDialog: createThemeVar("Dialog:borderRadius-#{$component}");
 $fontFamily-ModalDialog: createThemeVar("Dialog:fontFamily-#{$component}");
 $textColor-ModalDialog: createThemeVar("Dialog:textColor-#{$component}");
@@ -23,39 +21,6 @@
 $maxWidth-ModalDialog: createThemeVar("Dialog:maxWidth-#{$component}");
 $marginBottom-title-ModalDialog: createThemeVar("Dialog:marginBottom-title-#{$component}");
 
-<<<<<<< HEAD
-@layer components {
-  .overlay {
-    position: fixed;
-    display: grid;
-    place-items: center;
-    overflow-y: auto;
-    inset: 0;
-    padding: t.$space-4;
-
-    &.fullScreen {
-      padding: 0;
-      width: 100%;
-      height: 100%;
-      display: block;
-      .content {
-        width: 100%;
-        height: 100%;
-        max-width: 100%;
-        max-height: 100%;
-        padding: 0;
-        border-radius: 0;
-      }
-    }
-  }
-
-  .overlayBg {
-    background-color: $backgroundColor-overlay-ModalDialog;
-    position: fixed;
-    inset: 0;
-    animation: overlayShow 150ms cubic-bezier(0.16, 1, 0.3, 1);
-  }
-=======
 .overlay {
   position: absolute;
   display: grid;
@@ -120,32 +85,13 @@
 .content:focus {
   outline: none;
 }
->>>>>>> ce0ff76d
 
-  .content {
-    background-color: $backgroundColor-ModalDialog;
-    border-radius: $borderRadius-ModalDialog;
-    font-family: $fontFamily-ModalDialog;
-    color: $textColor-ModalDialog;
-    @include t.paddingVars($themeVars, $component);
-    box-shadow: t.$boxShadow-spread;
-    transform: translate(0);
-    width: 90vw;
-    max-width: $maxWidth-ModalDialog;
-    min-width: $minWidth-ModalDialog;
-    isolation: isolate;
-    position: relative;
-    animation: contentShow 150ms cubic-bezier(0.16, 1, 0.3, 1);
-    display: flex;
-    flex-direction: column;
-    gap: t.$space-4;
-  }
+.dialogTitle {
+  flex: 1;
+  margin-bottom: $marginBottom-title-ModalDialog;
+  font-size: t.$fontSize-large;
+}
 
-<<<<<<< HEAD
-  .content:focus {
-    outline: none;
-  }
-=======
 .innerContent {
   display: flex;
   flex-direction: column;
@@ -154,72 +100,47 @@
   flex: 1;
   overflow: auto;
 }
->>>>>>> ce0ff76d
 
-  .dialogTitle {
-    flex: 1;
-    margin-bottom: $marginBottom-title-ModalDialog;
-    font-size: t.$fontSize-large;
+@keyframes overlayShow {
+  from {
+    opacity: 0;
   }
+  to {
+    opacity: 1;
+  }
+}
 
-  .innerContent {
-    display: flex;
-    flex-direction: column;
-    min-height: 0;
-    gap: var(--stack-gap-default);
-    flex: 1;
+@keyframes contentShow {
+  from {
+    opacity: 0;
+    transform: translateY(2%) scale(0.96);
   }
+  to {
+    opacity: 1;
+    transform: translateY(0) scale(1);
+  }
+}
 
-  @keyframes overlayShow {
-    from {
-      opacity: 0;
-    }
-    to {
-      opacity: 1;
-    }
-  }
-
-  @keyframes contentShow {
-    from {
-      opacity: 0;
-      transform: translateY(2%) scale(0.96);
-    }
-    to {
-      opacity: 1;
-      transform: translateY(0) scale(1);
-    }
-  }
-
-<<<<<<< HEAD
-  .closeButton {
-    position: absolute;
-    right: 0.5rem;
-    top: 0.4rem;
-  }
-=======
 .closeButton {
   position: absolute;
   right: 0.5rem;
   top: 0.4rem;
 }
->>>>>>> ce0ff76d
 
-  @media (max-width: 70em) {
-    .dialog,
-    .content {
-      max-width: 90%;
-    }
-  }
-
-  @media (max-width: 50em) {
-    .dialog,
-    .content {
-      width: 100%;
-      max-width: calc(100% - #{t.$space-6});
-      min-width: 0 !important;
-    }
+@media (max-width: 70em) {
+  .dialog, .content {
+    max-width: 90%;
   }
 }
+
+@media (max-width: 50em) {
+  .dialog, .content {
+    width: 100%;
+    max-width: calc(100% - #{t.$space-6});
+    min-width: 0 !important;
+  }
+}
+
 // --- We export the theme variables to add them to the component renderer
 :export {
   themeVars: t.json-stringify($themeVars);
