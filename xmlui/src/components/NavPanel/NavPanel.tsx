import styles from "./NavPanel.module.scss";
import { createMetadata } from "@abstractions/ComponentDefs";
import { createComponentRendererNew } from "@components-core/renderers";
import { parseScssVar } from "@components-core/theming/themeVars";
import { borderSubject } from "@components-core/theming/themes/base-utils";
<<<<<<< HEAD
import { useAppLayoutContext } from "@components/App/AppLayoutContext";
import { getAppLayoutOrientation } from "@components/App/App";
import { composeRefs } from "@radix-ui/react-compose-refs";
import { nestedComp } from "@components-core/descriptorHelper";
import type { RenderChildFn } from "@abstractions/RendererDefs";
=======
import { DrawerNavPanel, NavPanel } from "./NavPanelNative";
import { dComponent } from "@components/metadata-helpers";
>>>>>>> cf747c16

const COMP = "NavPanel";

<<<<<<< HEAD
export const NavPanelContext = React.createContext<INavPanelContext | null>(null);

const contextValue = {
  inDrawer: true,
};

function DrawerNavPanel({
  logoContent,
  children,
  className,
  style,
}: {
  children: ReactNode;
  className?: string;
  style?: React.CSSProperties;
  logoContent?: ReactNode;
}) {
  const scrollContainerRef = useRef<HTMLDivElement>(null);
  return (
    <NavPanelContext.Provider value={contextValue}>
      <div ref={scrollContainerRef} className={classnames(styles.wrapper, className)}>
        <ScrollContext.Provider value={scrollContainerRef}>
          <div className={classnames(styles.logoWrapper, styles.inDrawer)}>
            {logoContent || <Logo inDrawer={true} />}
          </div>
          <div className={styles.wrapperInner} style={style}>
            {children}
          </div>
        </ScrollContext.Provider>
      </div>
    </NavPanelContext.Provider>
  );
}

const NavPanel = forwardRef(function NavPanel(
  {
    children,
    style,
    logoContent,
    className,
    inDrawer,
    renderChild,
  }: {
    children: ReactNode;
    className?: string;
    style?: React.CSSProperties;
    logoContent?: ReactNode;
    inDrawer?: boolean;
    renderChild: RenderChildFn;
  },
  forwardedRef,
) {
  const scrollContainerRef = useRef<HTMLDivElement>(null);
  const ref = forwardedRef ? composeRefs(scrollContainerRef, forwardedRef) : scrollContainerRef;
  const appLayoutContext = useAppLayoutContext();
  const horizontal = getAppLayoutOrientation(appLayoutContext?.layout) === "horizontal";
  const showLogo =
    appLayoutContext?.layout === "vertical" || appLayoutContext?.layout === "vertical-sticky";
  const isCondensed = appLayoutContext?.layout?.startsWith("condensed");
  const safeLogoContent = logoContent || renderChild(appLayoutContext?.logoContentDef);

  // console.log(appLayoutContext);

  if (inDrawer) {
    return (
      <DrawerNavPanel style={style} logoContent={safeLogoContent} className={className}>
        {children}
      </DrawerNavPanel>
    );
  }

  return (
    <div
      ref={ref}
      className={classnames(styles.wrapper, className, {
        [styles.horizontal]: horizontal,
        [styles.condensed]: isCondensed,
      })}
    >
      <ScrollContext.Provider value={scrollContainerRef}>
        {showLogo && (
          <div className={classnames(styles.logoWrapper)}>{safeLogoContent || <Logo />}</div>
        )}
        <div className={styles.wrapperInner} style={style}>
          {children}
        </div>
      </ScrollContext.Provider>
    </div>
  );
});

// =====================================================================================================================
// XMLUI NavPanel component definition

/**
 * \`NavPanel\` is a placeholder within `App` to define the app's navigation (menu) structure.
 *
 * > **Note**: You can learn more details about using this component [here](../learning/app-component).
 */
export interface NavPanelComponentDef extends ComponentDef<"NavPanel"> {
  props: {
    /**
     * This property defines the logo template to display in the navigation panel with the `vertical` and `vertical-sticky` layout.
     * @descriptionRef
     */
    logoTemplate?: string;
  };
}

export const NavPanelMd: ComponentDescriptor<NavPanelComponentDef> = {
  displayName: "NavPanel",
  description: "Display an avatar associated with an entity",
=======
export const NavPanelMd = createMetadata({
  description: `\`${COMP}\` is a placeholder within \`App\` to define the app's navigation (menu) structure.`,
>>>>>>> cf747c16
  props: {
    logoTemplate: dComponent(
      `This property defines the logo template to display in the navigation panel with the ` +
        `\`vertical\` and \`vertical-sticky\` layout.`,
    ),
  },
  themeVars: parseScssVar(styles.themeVars),
  defaultThemeVars: {
<<<<<<< HEAD
    "color-bg-NavPanel": "transparent",
    ...borderSubject("NavPanel", {}),
    "padding-horizontal-NavPanel": "0",
    "padding-vertical-logo-NavPanel": "$space-4",
    "padding-horizontal-logo-NavPanel": "$space-4",
    "margin-bottom-logo-NavPanel": "$space-4",
=======
    [`color-bg-${COMP}`]: "transparent",
    ...borderSubject(COMP, {}),
    [`padding-horizontal-${COMP}`]: "$space-4",
    [`padding-vertical-logo-${COMP}`]: "$space-4",
    [`padding-horizontal-logo-${COMP}`]: "$space-4",
    [`margin-bottom-logo-${COMP}`]: "$space-4",
>>>>>>> cf747c16
    light: {
      [`shadow-${COMP}-vertical`]: "4px 0 4px 0 rgb(0 0 0 / 10%)",
    },
    dark: {
      [`shadow-${COMP}-vertical`]: "4px 0 6px 0 rgba(0, 0, 0, 0.2)",
    },
  },
});

export const navPanelRenderer = createComponentRendererNew(
  COMP,
  NavPanelMd,
  ({ node, renderChild, layoutCss, layoutContext }) => {
    return (
      <NavPanel
        style={layoutCss}
        logoContent={renderChild(node.props.logoTemplate)}
        className={layoutContext?.themeClassName}
        inDrawer={layoutContext?.inDrawer}
        renderChild={renderChild}
      >
        {renderChild(node.children)}
      </NavPanel>
    );
  },
);<|MERGE_RESOLUTION|>--- conflicted
+++ resolved
@@ -3,136 +3,13 @@
 import { createComponentRendererNew } from "@components-core/renderers";
 import { parseScssVar } from "@components-core/theming/themeVars";
 import { borderSubject } from "@components-core/theming/themes/base-utils";
-<<<<<<< HEAD
-import { useAppLayoutContext } from "@components/App/AppLayoutContext";
-import { getAppLayoutOrientation } from "@components/App/App";
-import { composeRefs } from "@radix-ui/react-compose-refs";
-import { nestedComp } from "@components-core/descriptorHelper";
-import type { RenderChildFn } from "@abstractions/RendererDefs";
-=======
 import { DrawerNavPanel, NavPanel } from "./NavPanelNative";
 import { dComponent } from "@components/metadata-helpers";
->>>>>>> cf747c16
 
 const COMP = "NavPanel";
 
-<<<<<<< HEAD
-export const NavPanelContext = React.createContext<INavPanelContext | null>(null);
-
-const contextValue = {
-  inDrawer: true,
-};
-
-function DrawerNavPanel({
-  logoContent,
-  children,
-  className,
-  style,
-}: {
-  children: ReactNode;
-  className?: string;
-  style?: React.CSSProperties;
-  logoContent?: ReactNode;
-}) {
-  const scrollContainerRef = useRef<HTMLDivElement>(null);
-  return (
-    <NavPanelContext.Provider value={contextValue}>
-      <div ref={scrollContainerRef} className={classnames(styles.wrapper, className)}>
-        <ScrollContext.Provider value={scrollContainerRef}>
-          <div className={classnames(styles.logoWrapper, styles.inDrawer)}>
-            {logoContent || <Logo inDrawer={true} />}
-          </div>
-          <div className={styles.wrapperInner} style={style}>
-            {children}
-          </div>
-        </ScrollContext.Provider>
-      </div>
-    </NavPanelContext.Provider>
-  );
-}
-
-const NavPanel = forwardRef(function NavPanel(
-  {
-    children,
-    style,
-    logoContent,
-    className,
-    inDrawer,
-    renderChild,
-  }: {
-    children: ReactNode;
-    className?: string;
-    style?: React.CSSProperties;
-    logoContent?: ReactNode;
-    inDrawer?: boolean;
-    renderChild: RenderChildFn;
-  },
-  forwardedRef,
-) {
-  const scrollContainerRef = useRef<HTMLDivElement>(null);
-  const ref = forwardedRef ? composeRefs(scrollContainerRef, forwardedRef) : scrollContainerRef;
-  const appLayoutContext = useAppLayoutContext();
-  const horizontal = getAppLayoutOrientation(appLayoutContext?.layout) === "horizontal";
-  const showLogo =
-    appLayoutContext?.layout === "vertical" || appLayoutContext?.layout === "vertical-sticky";
-  const isCondensed = appLayoutContext?.layout?.startsWith("condensed");
-  const safeLogoContent = logoContent || renderChild(appLayoutContext?.logoContentDef);
-
-  // console.log(appLayoutContext);
-
-  if (inDrawer) {
-    return (
-      <DrawerNavPanel style={style} logoContent={safeLogoContent} className={className}>
-        {children}
-      </DrawerNavPanel>
-    );
-  }
-
-  return (
-    <div
-      ref={ref}
-      className={classnames(styles.wrapper, className, {
-        [styles.horizontal]: horizontal,
-        [styles.condensed]: isCondensed,
-      })}
-    >
-      <ScrollContext.Provider value={scrollContainerRef}>
-        {showLogo && (
-          <div className={classnames(styles.logoWrapper)}>{safeLogoContent || <Logo />}</div>
-        )}
-        <div className={styles.wrapperInner} style={style}>
-          {children}
-        </div>
-      </ScrollContext.Provider>
-    </div>
-  );
-});
-
-// =====================================================================================================================
-// XMLUI NavPanel component definition
-
-/**
- * \`NavPanel\` is a placeholder within `App` to define the app's navigation (menu) structure.
- *
- * > **Note**: You can learn more details about using this component [here](../learning/app-component).
- */
-export interface NavPanelComponentDef extends ComponentDef<"NavPanel"> {
-  props: {
-    /**
-     * This property defines the logo template to display in the navigation panel with the `vertical` and `vertical-sticky` layout.
-     * @descriptionRef
-     */
-    logoTemplate?: string;
-  };
-}
-
-export const NavPanelMd: ComponentDescriptor<NavPanelComponentDef> = {
-  displayName: "NavPanel",
-  description: "Display an avatar associated with an entity",
-=======
 export const NavPanelMd = createMetadata({
   description: `\`${COMP}\` is a placeholder within \`App\` to define the app's navigation (menu) structure.`,
->>>>>>> cf747c16
   props: {
     logoTemplate: dComponent(
       `This property defines the logo template to display in the navigation panel with the ` +
@@ -141,21 +18,12 @@
   },
   themeVars: parseScssVar(styles.themeVars),
   defaultThemeVars: {
-<<<<<<< HEAD
-    "color-bg-NavPanel": "transparent",
-    ...borderSubject("NavPanel", {}),
-    "padding-horizontal-NavPanel": "0",
-    "padding-vertical-logo-NavPanel": "$space-4",
-    "padding-horizontal-logo-NavPanel": "$space-4",
-    "margin-bottom-logo-NavPanel": "$space-4",
-=======
     [`color-bg-${COMP}`]: "transparent",
     ...borderSubject(COMP, {}),
     [`padding-horizontal-${COMP}`]: "$space-4",
     [`padding-vertical-logo-${COMP}`]: "$space-4",
     [`padding-horizontal-logo-${COMP}`]: "$space-4",
     [`margin-bottom-logo-${COMP}`]: "$space-4",
->>>>>>> cf747c16
     light: {
       [`shadow-${COMP}-vertical`]: "4px 0 4px 0 rgb(0 0 0 / 10%)",
     },
@@ -169,13 +37,19 @@
   COMP,
   NavPanelMd,
   ({ node, renderChild, layoutCss, layoutContext }) => {
-    return (
+    return layoutContext?.inDrawer ? (
+      <DrawerNavPanel
+        style={layoutCss}
+        logoContent={renderChild(node.props.logoTemplate) || layoutContext?.logoContent}
+        className={layoutContext?.themeClassName}
+      >
+        {renderChild(node.children)}
+      </DrawerNavPanel>
+    ) : (
       <NavPanel
         style={layoutCss}
-        logoContent={renderChild(node.props.logoTemplate)}
+        logoContent={renderChild(node.props.logoTemplate) || layoutContext?.logoContent}
         className={layoutContext?.themeClassName}
-        inDrawer={layoutContext?.inDrawer}
-        renderChild={renderChild}
       >
         {renderChild(node.children)}
       </NavPanel>
