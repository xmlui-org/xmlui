--- conflicted
+++ resolved
@@ -250,9 +250,6 @@
 };
 
 export const NavPanel = forwardRef(function NavPanel(
-<<<<<<< HEAD
-  { children, style, logoContent, className, inDrawer = defaultProps.inDrawer, renderChild }: Props,
-=======
   {
     children,
     style,
@@ -262,7 +259,6 @@
     renderChild,
     navLinks,
   }: Props,
->>>>>>> ce0ff76d
   forwardedRef,
 ) {
   const scrollContainerRef = useRef<HTMLDivElement>(null);
@@ -295,24 +291,12 @@
   return (
     <div
       ref={ref}
-<<<<<<< HEAD
-      className={classnames(
-        styles.wrapper,
-        {
-          [styles.horizontal]: horizontal,
-          [styles.vertical]: vertical,
-          [styles.condensed]: isCondensed,
-        },
-        className,
-      )}
-=======
       className={classnames(styles.wrapper, className, {
         [styles.horizontal]: horizontal,
         [styles.vertical]: vertical,
         [styles.condensed]: isCondensed,
       })}
       style={style}
->>>>>>> ce0ff76d
     >
       <ScrollContext.Provider value={scrollContainerRef}>
         {showLogo && (
