import styles from "./Markdown.module.scss";

import { createMetadata, d } from "../../abstractions/ComponentDefs";
import { createComponentRenderer } from "../../components-core/renderers";
import { parseScssVar } from "../../components-core/theming/themeVars";
import { Markdown } from "./MarkdownNative";
<<<<<<< HEAD
import { useMemo } from "react";
import type { ValueExtractor } from "../../abstractions/RendererDefs";
=======
import { parseBindingExpression } from "./parse-binding-expr";
import { ValueExtractor } from "../../abstractions/RendererDefs";
import { useMemo } from "react";
import { CodeHighlighter } from "./highlight-code";
import { convertPlaygroundPatternToMarkdown, observePlaygroundPattern } from "./utils";
>>>>>>> 7e848199

const COMP = "Markdown";

export const MarkdownMd = createMetadata({
  description: `\`${COMP}\` displays plain text styled using markdown syntax.`,
  themeVars: parseScssVar(styles.themeVars),
  props: {
    content: d("This property sets the markdown content to display."),
    codeHighlighter: {
      description: "This property sets the code highlighter to use.",
      isInternal: true,
    },
    removeIndents: {
      description:
        "This boolean property specifies whether leading indents should be " +
        "removed from the markdown content. If set to `true`, the shortest " +
        "indent found at the start of the content lines is removed from the " +
        "beginning of every line.",
      valueType: "boolean",
      defaultValue: true,
    },
  },

  defaultThemeVars: {
    "borderRadius-Admonition": "$space-2",
    "iconSize-Admonition": "$space-6",
    "paddingLeft-Admonition": "$space-2",
    "paddingRight-Admonition": "$space-6",
    "paddingVertical-Admonition": "$space-2",
    "marginLeft-Admonition-content": "$space-2",
    "marginTop-Admonition": "$space-6",
    "marginBottom-Admonition": "$space-6",
    "backgroundColor-Admonition": "$color-warn-200",

    "marginTop-Blockquote": "$space-6",
    "marginBottom-Blockquote": "$space-6",
    "paddingHorizontal-Blockquote": "$space-6",
    "paddingTop-Blockquote": "$space-4",
    "paddingBottom-Blockquote": "$space-2_5",
    "backgroundColor-Blockquote": "$color-warn-200",
    "accentWidth-Blockquote": "3px",
    "accentColor-Blockquote": "$color-surface-500",

    "marginTop-HtmlLi": "$space-2",
    "marginBottom-HtmlLi": "$space-2",

    light: {
      // --- No light-specific theme vars
    },
    dark: {
      // --- No dark-specific theme vars
    },
  },
});

export const markdownComponentRenderer = createComponentRenderer(
  COMP,
  MarkdownMd,
  ({ node, extractValue, renderChild, layoutCss }) => {
    let renderedChildren = "";

    // 1. Static content prop fallback
    if (!renderedChildren) {
      renderedChildren = extractValue.asString(node.props.content);
    }

    // 2. "data" property fallback
    if (!renderedChildren) {
      renderedChildren = extractValue.asString((node.props as any).data);
    }

    // 3. Children fallback
    if (!renderedChildren) {
      (node.children ?? []).forEach((child) => {
        const renderedChild = renderChild(child);
        if (typeof renderedChild === "string") {
          renderedChildren += renderedChild;
        }
      });
    }

    const resolvedChildren = parseBindingExpression(renderedChildren, extractValue);
    return (
      <TransformedMarkdown
        style={layoutCss}
        removeIndents={extractValue.asOptionalBoolean(node.props.removeIndents, true)}
        codeHighlighter={extractValue(node.props.codeHighlighter)}
        extractValue={extractValue}
      >
<<<<<<< HEAD
        {renderedChildren}
=======
        {resolvedChildren}
>>>>>>> 7e848199
      </TransformedMarkdown>
    );
  },
);

type TransformedMarkdownProps = {
  children: React.ReactNode;
  removeIndents?: boolean;
  style: React.CSSProperties;
  extractValue: ValueExtractor;
<<<<<<< HEAD
};


function resolveBindingExpressionsInChildren(children: string, extractValue: ValueExtractor){
  //TODO resolve binding expressions in markdown text
  return children;
}

=======
  codeHighlighter?: CodeHighlighter;
};

>>>>>>> 7e848199
const TransformedMarkdown = ({ children, removeIndents, style, extractValue }: TransformedMarkdownProps) => {
  const markdownContent = useMemo(()=>{
    if (typeof children !== "string") {
      return null;
    }
<<<<<<< HEAD
    return resolveBindingExpressionsInChildren(children, extractValue)
=======

    // --- Resolve bindig expression values
    const withBindinxExprs = parseBindingExpression(children, extractValue);

    // --- Resolve xmlui playground definitions
    let resolvedMd = withBindinxExprs;
    while (true) {
      const nextPlayground = observePlaygroundPattern(resolvedMd);
      if (!nextPlayground) break;

      resolvedMd = resolvedMd.slice(0, nextPlayground[0]) + 
        convertPlaygroundPatternToMarkdown(nextPlayground[2]) +
        resolvedMd.slice(nextPlayground[1]);
    }
    // console.log(resolvedMd)
    return resolvedMd;

>>>>>>> 7e848199
  }, [children, extractValue]);

  return (
    <Markdown removeIndents={removeIndents} style={style}>
      {markdownContent}
    </Markdown>
  );
};

export { Markdown } from "./MarkdownNative";<|MERGE_RESOLUTION|>--- conflicted
+++ resolved
@@ -4,16 +4,11 @@
 import { createComponentRenderer } from "../../components-core/renderers";
 import { parseScssVar } from "../../components-core/theming/themeVars";
 import { Markdown } from "./MarkdownNative";
-<<<<<<< HEAD
 import { useMemo } from "react";
 import type { ValueExtractor } from "../../abstractions/RendererDefs";
-=======
 import { parseBindingExpression } from "./parse-binding-expr";
-import { ValueExtractor } from "../../abstractions/RendererDefs";
-import { useMemo } from "react";
 import { CodeHighlighter } from "./highlight-code";
 import { convertPlaygroundPatternToMarkdown, observePlaygroundPattern } from "./utils";
->>>>>>> 7e848199
 
 const COMP = "Markdown";
 
@@ -95,7 +90,6 @@
       });
     }
 
-    const resolvedChildren = parseBindingExpression(renderedChildren, extractValue);
     return (
       <TransformedMarkdown
         style={layoutCss}
@@ -103,11 +97,7 @@
         codeHighlighter={extractValue(node.props.codeHighlighter)}
         extractValue={extractValue}
       >
-<<<<<<< HEAD
         {renderedChildren}
-=======
-        {resolvedChildren}
->>>>>>> 7e848199
       </TransformedMarkdown>
     );
   },
@@ -118,28 +108,14 @@
   removeIndents?: boolean;
   style: React.CSSProperties;
   extractValue: ValueExtractor;
-<<<<<<< HEAD
-};
-
-
-function resolveBindingExpressionsInChildren(children: string, extractValue: ValueExtractor){
-  //TODO resolve binding expressions in markdown text
-  return children;
-}
-
-=======
   codeHighlighter?: CodeHighlighter;
 };
 
->>>>>>> 7e848199
 const TransformedMarkdown = ({ children, removeIndents, style, extractValue }: TransformedMarkdownProps) => {
   const markdownContent = useMemo(()=>{
     if (typeof children !== "string") {
       return null;
     }
-<<<<<<< HEAD
-    return resolveBindingExpressionsInChildren(children, extractValue)
-=======
 
     // --- Resolve bindig expression values
     const withBindinxExprs = parseBindingExpression(children, extractValue);
@@ -150,14 +126,13 @@
       const nextPlayground = observePlaygroundPattern(resolvedMd);
       if (!nextPlayground) break;
 
-      resolvedMd = resolvedMd.slice(0, nextPlayground[0]) + 
+      resolvedMd = resolvedMd.slice(0, nextPlayground[0]) +
         convertPlaygroundPatternToMarkdown(nextPlayground[2]) +
         resolvedMd.slice(nextPlayground[1]);
     }
     // console.log(resolvedMd)
     return resolvedMd;
 
->>>>>>> 7e848199
   }, [children, extractValue]);
 
   return (
