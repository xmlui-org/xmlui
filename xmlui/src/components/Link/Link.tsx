--- conflicted
+++ resolved
@@ -7,88 +7,10 @@
 
 const COMP = "Link";
 
-<<<<<<< HEAD
-type Props = {
-  to: string | { pathname: string; queryParams?: Record<string, any> };
-  children: ReactNode;
-  icon?: string;
-  active?: boolean;
-  disabled?: boolean;
-  onClick?: () => void;
-  target?: LinkTarget;
-  style?: CSSProperties;
-};
-
-export const LocalLink = ({ to, children, icon, active, onClick, target, disabled, style }: Props) => {
-  const iconLink = !!icon && !children;
-  const smartTo = useMemo(() => {
-    return createUrlWithQueryParams(to);
-  }, [to]) as To;
-
-  const Node = !to ? "div" : Link;
-
-  return (
-    <Node
-      to={smartTo as To} //TODO illesg
-      style={style}
-      target={target}
-      onClick={onClick}
-      className={classnames(styles.container, {
-        [styles.iconLink]: iconLink,
-        [styles.active]: active,
-        [styles.disabled]: disabled,
-      })}
-    >
-      {icon && (
-        <div className={styles.iconWrapper}>
-          <Icon name={icon} />
-        </div>
-      )}
-      {children}
-    </Node>
-  );
-};
-
-// =====================================================================================================================
-// XMLUI Link component definition
-
-/**
- * A \`Link\` component represents a navigation target within the app or a reference to an external web URL.
- */
-export interface LinkComponentDef extends ComponentDef<"Link"> {
-  props: {
-    /**
-     * This property sets the text to display with the \`Link\` component.
-     */
-    label?: string;
-    /** @descriptionRef */
-    icon?: string;
-    /**
-     * This property defines the URL of the link.
-     */
-    to: string;
-    /** @descriptionRef */
-    enabled?: boolean;
-    /** @descriptionRef */
-    active?: boolean;
-    /** @descriptionRef */
-    target?: LinkTarget;
-  };
-  events: {
-    /** @descriptionRef */
-    click?: string;
-  };
-}
-
-export const LinkMd: ComponentDescriptor<LinkComponentDef> = {
-  displayName: "Link",
-  description: "Represents a local link the user can use to navigate within the application",
-=======
 export const LinkMd = createMetadata({
   description:
     `A \`${COMP}\` component represents a navigation target within the app or a ` +
     `reference to an external web URL.`,
->>>>>>> cf747c16
   props: {
     to: d(`This property defines the URL of the link.`),
     enabled: dEnabled(),
