--- conflicted
+++ resolved
@@ -27,7 +27,6 @@
   disabled?: boolean;
   onClick?: () => void;
   style?: CSSProperties;
-  className?: string;
 } & Partial<
   Pick<
     HTMLAnchorElement,
@@ -53,10 +52,6 @@
     target,
     disabled = defaultProps.disabled,
     style,
-<<<<<<< HEAD
-    className,
-=======
->>>>>>> ce0ff76d
     ...anchorProps
   } = specifyTypes(props);
 
@@ -77,7 +72,7 @@
         [styles.iconLink]: iconLink,
         [styles.active]: active,
         [styles.disabled]: disabled,
-      }, className)}
+      })}
       {...anchorProps}
     >
       {icon && (
