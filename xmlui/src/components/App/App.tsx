--- conflicted
+++ resolved
@@ -4,352 +4,6 @@
 import styles from "./App.module.scss";
 import { createComponentRenderer } from "@components-core/renderers";
 import { parseScssVar } from "@components-core/theming/themeVars";
-<<<<<<< HEAD
-import {AppContextAwareAppHeader, AppHeader} from "@components/AppHeader/AppHeader";
-import { useResizeObserver } from "@components-core/utils/hooks";
-import { useTheme } from "@components-core/theming/ThemeContext";
-import type { JSX } from "react/jsx-runtime";
-import {RenderChildFn} from "@abstractions/RendererDefs";
-
-type Props = {
-  children: ReactNode;
-  header?: ReactNode;
-  footer?: ReactNode;
-  navPanel?: ReactNode;
-  style: CSSProperties;
-  layout?: AppLayoutType;
-  loggedInUser?: any;
-  scrollWholePage: boolean;
-  onReady?: () => void;
-  navPanelDef?: ComponentDef;
-  logoContentDef?: ComponentDef;
-  renderChild: RenderChildFn;
-};
-
-function App({
-  children,
-  style,
-  layout,
-  loggedInUser,
-  scrollWholePage,
-  onReady = noop,
-  header,
-  navPanel,
-  footer,
-  navPanelDef,
-  logoContentDef,
-  renderChild
-}: Props) {
-  const { getThemeVar } = useTheme();
-  const layoutWithDefaultValue = layout || getThemeVar("layout-App") || "condensed-sticky";
-  const safeLayout = layoutWithDefaultValue
-    ?.trim()
-    .replace(/[\u2013\u2014\u2011]/g, "-") as AppLayoutType; //It replaces all &ndash; (–) and &mdash; (—) and non-breaking hyphen '‑' symbols with simple dashes (-).
-  const { setLoggedInUser, mediaSize } = useAppContext();
-  const hasRegisteredHeader = header !== undefined;
-  const hasRegisteredNavPanel = navPanelDef !== undefined;
-
-  useEffect(() => {
-    setLoggedInUser(loggedInUser);
-  }, [loggedInUser, setLoggedInUser]);
-
-  useEffect(() => {
-    onReady();
-  }, [onReady]);
-
-  // --- We don't hide the nav panel if there's no header; in that case, we don't have a show drawer
-  // --- button. The exception is the condensed layout because we render a header in that case (otherwise,
-  // --- we couldn't show the NavPanel)
-  const navPanelVisible =
-    mediaSize.largeScreen ||
-    (!hasRegisteredHeader && safeLayout !== "condensed" && safeLayout !== "condensed-sticky");
-
-  const scrollPageContainerRef = useRef(null);
-  const noScrollPageContainerRef = useRef(null);
-
-  const scrollContainerRef = scrollWholePage ? scrollPageContainerRef : noScrollPageContainerRef;
-  const [footerHeight, setFooterHeight] = useState(0);
-  const [headerHeight, setHeaderHeight] = useState(0);
-
-  const footerRef = useRef<HTMLDivElement | null>();
-  const footerRefCallback = useCallback((element: HTMLDivElement | null) => {
-    footerRef.current = element;
-  }, []);
-
-  const headerRef = useRef<HTMLDivElement | null>();
-  const headerRefCallback = useCallback((element: HTMLDivElement | null) => {
-    headerRef.current = element;
-  }, []);
-
-  useResizeObserver(
-    footerRef,
-    useCallback((entries) => {
-      setFooterHeight(entries?.[0]?.contentRect?.height);
-    }, []),
-  );
-
-  useResizeObserver(
-    headerRef,
-    useCallback((entries) => {
-      setHeaderHeight(entries?.[0]?.contentRect?.height);
-    }, []),
-  );
-
-  const styleWithHelpers = useMemo(() => {
-    return {
-      ...style,
-      "--header-height": !scrollWholePage ? 0 : headerHeight + "px",
-      "--footer-height": !scrollWholePage ? 0 : footerHeight + "px",
-    };
-  }, [footerHeight, headerHeight, scrollWholePage, style]);
-
-  const [drawerVisible, setDrawerVisible] = useState(false);
-  const location = useLocation();
-
-  const toggleDrawer = useCallback(() => {
-    setDrawerVisible((prev) => !prev);
-  }, []);
-
-  const layoutContextValue = useMemo<IAppLayoutContext>(() => {
-    return {
-      hasRegisteredNavPanel,
-      hasRegisteredHeader,
-      navPanelVisible,
-      drawerVisible,
-      layout: safeLayout,
-      showDrawer: () => {
-        setDrawerVisible(true);
-      },
-      hideDrawer: () => {
-        setDrawerVisible(false);
-      },
-      toggleDrawer,
-      navPanelDef,
-      logoContentDef,
-    };
-  }, [
-    hasRegisteredNavPanel,
-    hasRegisteredHeader,
-    navPanelVisible,
-    drawerVisible,
-    safeLayout,
-    toggleDrawer,
-    navPanelDef,
-    logoContentDef,
-  ]);
-
-  useEffect(() => {
-    if (navPanelVisible) {
-      setDrawerVisible(false);
-    }
-  }, [navPanelVisible]);
-
-  useEffect(() => {
-    setDrawerVisible(false);
-  }, [location, safeLayout]);
-
-  const wrapperBaseClasses = [
-    styles.wrapper,
-    {
-      [styles.scrollWholePage]: scrollWholePage,
-      "media-large": mediaSize.largeScreen,
-      "media-small": mediaSize.smallScreen,
-      "media-desktop": mediaSize.desktop,
-      "media-phone": mediaSize.phone,
-      "media-tablet": mediaSize.tablet,
-    },
-  ];
-
-  let content: string | number | boolean | Iterable<ReactNode> | JSX.Element;
-  switch (safeLayout) {
-    case "vertical":
-      content = (
-        <div className={classnames(wrapperBaseClasses, styles.vertical)} style={styleWithHelpers}>
-          {navPanelVisible && <div className={classnames(styles.navPanelWrapper)}>{navPanel}</div>}
-          <div className={styles.contentWrapper} ref={scrollPageContainerRef}>
-            <header ref={headerRefCallback} className={classnames(styles.headerWrapper)}>
-              {header}
-            </header>
-            <div className={styles.PagesWrapper} ref={noScrollPageContainerRef}>
-              <ScrollContext.Provider value={scrollContainerRef}>
-                <div className={styles.PagesWrapperInner}>{children}</div>
-              </ScrollContext.Provider>
-            </div>
-            <div className={styles.footerWrapper} ref={footerRefCallback}>
-              {footer}
-            </div>
-          </div>
-        </div>
-      );
-      break;
-    case "vertical-sticky":
-      content = (
-        <div
-          className={classnames(wrapperBaseClasses, styles.vertical, styles.sticky)}
-          style={styleWithHelpers}
-        >
-          {navPanelVisible && <div className={classnames(styles.navPanelWrapper)}>{navPanel}</div>}
-          <div className={styles.contentWrapper} ref={scrollPageContainerRef}>
-            <header
-              ref={headerRefCallback}
-              className={classnames(styles.headerWrapper, styles.sticky)}
-            >
-              {header}
-            </header>
-            <div className={styles.PagesWrapper} ref={noScrollPageContainerRef}>
-              <ScrollContext.Provider value={scrollContainerRef}>
-                <div className={styles.PagesWrapperInner}>{children}</div>
-              </ScrollContext.Provider>
-            </div>
-            <div className={styles.footerWrapper} ref={footerRefCallback}>
-              {footer}
-            </div>
-          </div>
-        </div>
-      );
-      break;
-    case "vertical-full-header":
-      content = (
-        <div
-          className={classnames(wrapperBaseClasses, styles.verticalFullHeader)}
-          style={styleWithHelpers}
-          ref={scrollPageContainerRef}
-        >
-          <header
-            className={classnames(styles.headerWrapper, styles.sticky)}
-            ref={headerRefCallback}
-          >
-            {header}
-          </header>
-          <div className={styles.content}>
-            {navPanelVisible && <aside className={styles.navPanelWrapper}>{navPanel}</aside>}
-            <main className={styles.contentWrapper}>
-              <div className={styles.PagesWrapper} ref={noScrollPageContainerRef}>
-                <ScrollContext.Provider value={scrollContainerRef}>
-                  <div className={styles.PagesWrapperInner}>{children}</div>
-                </ScrollContext.Provider>
-              </div>
-            </main>
-          </div>
-          <div className={styles.footerWrapper} ref={footerRefCallback}>
-            {footer}
-          </div>
-        </div>
-      );
-      break;
-    case "condensed":
-    case "condensed-sticky":
-      content = (
-        <div
-          className={classnames(wrapperBaseClasses, styles.horizontal, {
-            [styles.sticky]: safeLayout === "condensed-sticky",
-          })}
-          style={styleWithHelpers}
-          ref={scrollPageContainerRef}
-        >
-          <header
-            className={classnames("app-layout-condensed", styles.headerWrapper, {
-              [styles.sticky]: safeLayout === "condensed-sticky",
-            })}
-            ref={headerRefCallback}
-          >
-            {!hasRegisteredHeader && hasRegisteredNavPanel && (
-              <AppContextAwareAppHeader renderChild={renderChild}/>
-            )}
-            {header}
-          </header>
-          <div className={styles.PagesWrapper} ref={noScrollPageContainerRef}>
-            <ScrollContext.Provider value={scrollContainerRef}>
-              <div className={styles.PagesWrapperInner}>{children}</div>
-            </ScrollContext.Provider>
-          </div>
-          <div className={styles.footerWrapper} ref={footerRefCallback}>
-            {footer}
-          </div>
-        </div>
-      );
-      break;
-    case "horizontal": {
-      content = (
-        <div
-          className={classnames(wrapperBaseClasses, styles.horizontal)}
-          style={styleWithHelpers}
-          ref={scrollPageContainerRef}
-        >
-          <header className={classnames(styles.headerWrapper)} ref={headerRefCallback}>
-            <div>{header}</div>
-            {navPanelVisible && <div className={styles.navPanelWrapper}>{navPanel}</div>}
-          </header>
-          <div className={styles.PagesWrapper} ref={noScrollPageContainerRef}>
-            <ScrollContext.Provider value={scrollContainerRef}>
-              <div className={styles.PagesWrapperInner}>{children}</div>
-            </ScrollContext.Provider>
-          </div>
-          <div className={styles.footerWrapper} ref={footerRefCallback}>
-            {footer}
-          </div>
-        </div>
-      );
-      break;
-    }
-    case "horizontal-sticky":
-      content = (
-        <div
-          className={classnames(wrapperBaseClasses, styles.horizontal, styles.sticky)}
-          style={styleWithHelpers}
-          ref={scrollPageContainerRef}
-        >
-          <header
-            className={classnames(styles.headerWrapper, styles.sticky)}
-            ref={headerRefCallback}
-          >
-            <div>{header}</div>
-            {navPanelVisible && <div className={styles.navPanelWrapper}>{navPanel}</div>}
-          </header>
-          <div className={styles.PagesWrapper} ref={noScrollPageContainerRef}>
-            <ScrollContext.Provider value={scrollContainerRef}>
-              <div className={styles.PagesWrapperInner}>{children}</div>
-            </ScrollContext.Provider>
-          </div>
-          <div className={styles.footerWrapper} ref={footerRefCallback}>
-            {footer}
-          </div>
-        </div>
-      );
-      break;
-    default:
-      throw new Error("layout type not supported: " + safeLayout);
-  }
-
-  return (
-    <AppLayoutContext.Provider value={layoutContextValue}>
-      <Sheet open={drawerVisible} onOpenChange={(open) => setDrawerVisible(open)}>
-        <SheetContent side={"left"}>{renderChild(navPanelDef, { inDrawer: true })}</SheetContent>
-      </Sheet>
-      {content}
-    </AppLayoutContext.Provider>
-  );
-}
-
-export function getAppLayoutOrientation(appLayout?: AppLayoutType) {
-  switch (appLayout) {
-    case "vertical":
-    case "vertical-sticky":
-    case "vertical-full-header":
-      return "vertical";
-    default:
-      return "horizontal";
-  }
-}
-
-/**
- * The \`App\` component provides a UI frame for XMLUI apps. According to predefined (and run-time configurable) structure templates,
- * \`App\` allows you to display your preferred layout.
- *
- * > **Note**: You can learn more details about using this component [here](../learning/using-components/app-component).
- */
-export interface AppComponentDef extends ComponentDef<"App"> {
-=======
 import { dComponent } from "@components/metadata-helpers";
 import { App } from "./AppNative";
 
@@ -361,7 +15,6 @@
     `The \`${COMP}\` component provides a UI frame for XMLUI apps. According to predefined (and ` +
     `run-time configurable) structure templates, \`${COMP}\` allows you to display your ` +
     `preferred layout.`,
->>>>>>> 9c4beb29
   props: {
     layout: d(
       `This property sets the layout template of the app. This setting determines the position ` +
@@ -380,31 +33,7 @@
     ),
   },
   events: {
-<<<<<<< HEAD
-    /** @descriptionRef */
-    ready?: string;
-  };
-}
-
-export const AppMd: ComponentDescriptor<AppComponentDef> = {
-  displayName: "App",
-  description: "The App component provides a UI frame for XMLUI apps.",
-  props: {
-    layout: {
-      description: "The layout of the app",
-      availableValues: appLayouts,
-    },
-    defaultRoute: desc("The app's default route", "string"),
-    loggedInUser: desc("Optional information about the logged-in user"),
-    logoTemplate: nestedComp("Optional template of the app logo"),
-    scrollWholePage: desc(
-      "Whether the whole page should scroll or just the content area",
-      "boolean",
-      true,
-    ),
-=======
     ready: d(`This event fires when the \`${COMP}\` component finishes rendering on the page.`),
->>>>>>> 9c4beb29
   },
   themeVars: parseScssVar(styles.themeVars),
   defaultThemeVars: {
