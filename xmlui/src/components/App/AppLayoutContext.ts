--- conflicted
+++ resolved
@@ -1,9 +1,5 @@
 import { createContext, useContext } from "react";
-<<<<<<< HEAD
-import type {ComponentDef} from "@abstractions/ComponentDefs";
-=======
 import type { ComponentDef, PropertyValueDescription } from "@abstractions/ComponentDefs";
->>>>>>> 9c4beb29
 
 const appLayoutNames = [
   "vertical",
@@ -63,12 +59,8 @@
   toggleDrawer: () => void;
   hasRegisteredNavPanel: boolean;
   hasRegisteredHeader: boolean;
-<<<<<<< HEAD
   navPanelDef?: ComponentDef
   logoContentDef?: ComponentDef
-=======
-  navPanelDef?: ComponentDef;
->>>>>>> 9c4beb29
 }
 
 export const AppLayoutContext = createContext<IAppLayoutContext | null>(null);
