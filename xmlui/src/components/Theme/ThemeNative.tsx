import type { ReactNode } from "react";
import React, { useId, useMemo, useState } from "react";
import { Helmet } from "react-helmet-async";
import { createPortal } from "react-dom";
import classnames from "classnames";

import styles from "./Theme.module.scss";

import type { ComponentDef } from "../../abstractions/ComponentDefs";
import type { LayoutContext, RenderChildFn } from "../../abstractions/RendererDefs";
import { useCompiledTheme } from "../../components-core/theming/ThemeProvider";
import { ThemeContext, useTheme, useThemes } from "../../components-core/theming/ThemeContext";
import { EMPTY_OBJECT } from "../../components-core/constants";
import { ErrorBoundary } from "../../components-core/rendering/ErrorBoundary";
import { NotificationToast } from "./NotificationToast";
import { useDevTools } from "../../components-core/InspectorContext";
import type { ThemeDefinition, ThemeScope, ThemeTone } from "../../abstractions/ThemingDefs";
import { useIndexerContext } from "../App/IndexerContext";
import { useStyles } from "../../components-core/theming/StyleContext";


type Props = {
  id?: string;
  isRoot?: boolean;
  layoutContext?: LayoutContext;
  renderChild: RenderChildFn;
  node: ComponentDef;
  tone?: ThemeTone;
  toastDuration?: number;
  themeVars?: Record<string, string>;
  children?: ReactNode;
};

export const defaultProps = {
  isRoot: false,
  toastDuration: 5000,
  themeVars: EMPTY_OBJECT,
  root: false,
};

export function Theme({
  id,
  isRoot = defaultProps.isRoot,
  renderChild,
  node,
  tone,
  toastDuration = defaultProps.toastDuration,
  themeVars = defaultProps.themeVars,
  layoutContext,
  children,
}: Props) {
  const generatedId = useId();

  const { themes, resources, resourceMap, activeThemeId, setRoot, root } = useThemes();
  const { activeTheme, activeThemeTone } = useTheme();
  const themeTone = tone || activeThemeTone;
  const currentTheme: ThemeDefinition = useMemo(() => {
    const themeToExtend = id ? themes.find((theme) => theme.id === id)! : activeTheme;
    if (!themeToExtend) {
      throw new Error("Theme not found");
    }
    const foundTheme = {
      ...themeToExtend,
      id: generatedId,
      tones: {
        ...themeToExtend.tones,
        [themeTone]: {
          ...themeToExtend.tones?.[themeTone],
          themeVars: {
            ...themeToExtend.tones?.[themeTone]?.themeVars,
            ...themeVars,
          },
        },
      },
    };
    return foundTheme;
  }, [activeTheme, generatedId, id, themeTone, themeVars, themes]);

  const {
    themeCssVars,
    getResourceUrl,
    fontLinks,
    allThemeVarsWithResolvedHierarchicalVars,
    getThemeVar,
  } = useCompiledTheme(currentTheme, themeTone, themes, resources, resourceMap);

  const transformedStyles = useMemo(() => {
    const ret = {
      "&": {
        ...themeCssVars, "colorScheme": themeTone
      }
    };

    if (isRoot) {
      ret["&"]["--screenSize"] = 0;

      const maxWidthPhone = getThemeVar("maxWidth-phone");
      const maxWidthLandscapePhone = getThemeVar("maxWidth-landscape-phone");
      const maxWidthTablet = getThemeVar("maxWidth-tablet");
      const maxWidthDesktop = getThemeVar("maxWidth-desktop");
      const maxWidthLargeDesktop = getThemeVar("maxWidth-large-desktop");

      ret[`@media (min-width: calc(${maxWidthPhone} + 1px))`] = {
        "&": {
          "--screenSize": 1
        }
      }

      ret[`@media (min-width: calc(${maxWidthLandscapePhone} + 1px))`] = {
        "&": {
          "--screenSize": 2
        }
      }

      ret[`@media (min-width: calc(${maxWidthTablet} + 1px))`] = {
        "&": {
          "--screenSize": 3
        }
      }

      ret[`@media (min-width: calc(${maxWidthDesktop} + 1px))`] = {
        "&": {
          "--screenSize": 4
        }
      }

      ret[`@media (min-width: calc(${maxWidthLargeDesktop} + 1px))`] = {
        "&": {
          "--screenSize": 5
        }
      }
    }
    return ret;
  }, [isRoot, themeCssVars, themeTone, getThemeVar]);

  const className = useStyles(transformedStyles);

  const [themeRoot, setThemeRoot] = useState(root);

  const currentThemeContextValue = useMemo(() => {
    const themeVal: ThemeScope = {
      root: themeRoot,
      activeThemeId,
      activeThemeTone: themeTone,
      activeTheme: currentTheme,
      themeStyles: themeCssVars,
      themeVars: allThemeVarsWithResolvedHierarchicalVars,
      getResourceUrl,
      getThemeVar,
    };
    return themeVal;
  }, [
    themeRoot,
    activeThemeId,
    themeTone,
    currentTheme,
    themeCssVars,
    allThemeVarsWithResolvedHierarchicalVars,
    getResourceUrl,
    getThemeVar,
  ]);

  const { devToolsSize, devToolsSide, devToolsEnabled } = useDevTools();

  const inspectStyle = useMemo(() => {
    return devToolsEnabled
      ? {
          paddingBottom: devToolsSide === "bottom" ? devToolsSize : 0,
          paddingLeft: devToolsSide === "left" ? devToolsSize : 0,
          paddingRight: devToolsSide === "right" ? devToolsSize : 0,
        }
      : {};
  }, [devToolsEnabled, devToolsSide, devToolsSize]);

  const { indexing } = useIndexerContext();
  if (indexing) {
    return children;
  }

  if (isRoot) {
    const faviconUrl = getResourceUrl("resource:favicon") || "/resources/favicon.ico";
    return (
      // <ThemeContext.Provider value={currentThemeContextValue}>
      <>
        <Helmet>
          {!!faviconUrl && <link rel="icon" type="image/svg+xml" href={faviconUrl} />}
          {fontLinks?.map((fontLink) => <link href={fontLink} rel={"stylesheet"} key={fontLink} />)}
        </Helmet>
<<<<<<< HEAD
=======
        <style
          type="text/css"
          data-theme-root={true}
          dangerouslySetInnerHTML={{ __html: `.${className}  {${css}}` }}
        />
>>>>>>> f2ef3c10
        <div
          style={inspectStyle}
          id={"_ui-engine-theme-root"}
          className={classnames(styles.baseRootComponent, className)}
          ref={(el) => {
            if (el) {
              setRoot(el);
            }
          }}
        >
          <ErrorBoundary node={node} location={"theme-root"}>
            {renderChild(node.children)}
            {children}
          </ErrorBoundary>
          <NotificationToast toastDuration={toastDuration} />
        </div>
      </>
      // </ThemeContext.Provider>
    );
  }

  return (
    <ThemeContext.Provider value={currentThemeContextValue}>
      <div className={classnames(styles.baseRootComponent, styles.wrapper, className)}>
        {renderChild(node.children, { ...layoutContext, themeClassName: className })}
      </div>
      {root &&
        createPortal(
          <div
            className={classnames(className)}
            ref={(el) => {
              if (el) {
                setThemeRoot(el);
              }
            }}
          ></div>,
          root,
        )}
    </ThemeContext.Provider>
  );
}<|MERGE_RESOLUTION|>--- conflicted
+++ resolved
@@ -186,14 +186,6 @@
           {!!faviconUrl && <link rel="icon" type="image/svg+xml" href={faviconUrl} />}
           {fontLinks?.map((fontLink) => <link href={fontLink} rel={"stylesheet"} key={fontLink} />)}
         </Helmet>
-<<<<<<< HEAD
-=======
-        <style
-          type="text/css"
-          data-theme-root={true}
-          dangerouslySetInnerHTML={{ __html: `.${className}  {${css}}` }}
-        />
->>>>>>> f2ef3c10
         <div
           style={inspectStyle}
           id={"_ui-engine-theme-root"}
