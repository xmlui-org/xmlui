import type { ReactNode } from "react";
import React, { useId, useMemo, useState } from "react";
import { Helmet } from "react-helmet-async";
import { createPortal } from "react-dom";
import classnames from "classnames";

import styles from "./Theme.module.scss";

import type { ComponentDef } from "../../abstractions/ComponentDefs";
import type { LayoutContext, RenderChildFn } from "../../abstractions/RendererDefs";
import { useCompiledTheme } from "../../components-core/theming/ThemeProvider";
import { ThemeContext, useTheme, useThemes } from "../../components-core/theming/ThemeContext";
import { EMPTY_OBJECT } from "../../components-core/constants";
import { ErrorBoundary } from "../../components-core/rendering/ErrorBoundary";
import { NotificationToast } from "./NotificationToast";
import type { ThemeDefinition, ThemeScope, ThemeTone } from "../../abstractions/ThemingDefs";
import { useIndexerContext } from "../App/IndexerContext";
import { useStyles } from "../../components-core/theming/StyleContext";


type Props = {
  id?: string;
  isRoot?: boolean;
  layoutContext?: LayoutContext;
  renderChild: RenderChildFn;
  node: ComponentDef;
  tone?: ThemeTone;
  toastDuration?: number;
  themeVars?: Record<string, string>;
  children?: ReactNode;
};

export const defaultProps = {
  isRoot: false,
  toastDuration: 5000,
  themeVars: EMPTY_OBJECT,
  root: false,
};

export function Theme({
  id,
  isRoot = defaultProps.isRoot,
  renderChild,
  node,
  tone,
  toastDuration = defaultProps.toastDuration,
  themeVars = defaultProps.themeVars,
  layoutContext,
  children,
}: Props) {
  const generatedId = useId();

  const { themes, resources, resourceMap, activeThemeId, setRoot, root } = useThemes();
  const { activeTheme, activeThemeTone } = useTheme();
  const themeTone = tone || activeThemeTone;
  const currentTheme: ThemeDefinition = useMemo(() => {
    const themeToExtend = id ? themes.find((theme) => theme.id === id)! : activeTheme;
    if (!themeToExtend) {
      throw new Error(
        `Theme not found: requested="${id}", available=[${themes.map((t) => t.id).join(", ")}]`,
      );
    }
    const foundTheme = {
      ...themeToExtend,
      id: generatedId,
      tones: {
        ...themeToExtend.tones,
        [themeTone]: {
          ...themeToExtend.tones?.[themeTone],
          themeVars: {
            ...themeToExtend.tones?.[themeTone]?.themeVars,
            ...themeVars,
          },
        },
      },
    };
    return foundTheme;
  }, [activeTheme, generatedId, id, themeTone, themeVars, themes]);

  const {
    themeCssVars,
    getResourceUrl,
    fontLinks,
    allThemeVarsWithResolvedHierarchicalVars,
    getThemeVar,
  } = useCompiledTheme(currentTheme, themeTone, themes, resources, resourceMap);

  const transformedStyles = useMemo(() => {
    const ret = {
      "&": {
        ...themeCssVars, "colorScheme": themeTone
      }
    };

    if (isRoot) {
      ret["&"]["--screenSize"] = 0;

      const maxWidthPhone = getThemeVar("maxWidth-phone");
      const maxWidthLandscapePhone = getThemeVar("maxWidth-landscape-phone");
      const maxWidthTablet = getThemeVar("maxWidth-tablet");
      const maxWidthDesktop = getThemeVar("maxWidth-desktop");
      const maxWidthLargeDesktop = getThemeVar("maxWidth-large-desktop");

      ret[`@media (min-width: calc(${maxWidthPhone} + 1px))`] = {
        "&": {
          "--screenSize": 1
        }
      }

      ret[`@media (min-width: calc(${maxWidthLandscapePhone} + 1px))`] = {
        "&": {
          "--screenSize": 2
        }
      }

<<<<<<< HEAD
      ret[`@media (min-width: calc(${maxWidthTablet} + 1px))`] = {
        "&": {
          "--screenSize": 3
        }
      }

      ret[`@media (min-width: calc(${maxWidthDesktop} + 1px))`] = {
        "&": {
          "--screenSize": 4
        }
      }

      ret[`@media (min-width: calc(${maxWidthLargeDesktop} + 1px))`] = {
        "&": {
          "--screenSize": 5
        }
=======
      @media (min-width: calc(${maxWidthTablet} + 1px)) {
          --screenSize: 3;
      }

      @media (min-width: calc(${maxWidthDesktop} + 1px)) {
          --screenSize: 4;
      }

      @media (min-width: calc(${maxWidthLargeDesktop} + 1px)) {
          --screenSize: 5;
>>>>>>> ce0ff76d
      }
    }
    return ret;
  }, [isRoot, themeCssVars, themeTone, getThemeVar]);

  const className = useStyles(transformedStyles);

  const [themeRoot, setThemeRoot] = useState(root);

  const currentThemeContextValue = useMemo(() => {
    const themeVal: ThemeScope = {
      root: themeRoot,
      activeThemeId,
      activeThemeTone: themeTone,
      activeTheme: currentTheme,
      themeStyles: themeCssVars,
      themeVars: allThemeVarsWithResolvedHierarchicalVars,
      getResourceUrl,
      getThemeVar,
    };
    return themeVal;
  }, [
    themeRoot,
    activeThemeId,
    themeTone,
    currentTheme,
    themeCssVars,
    allThemeVarsWithResolvedHierarchicalVars,
    getResourceUrl,
    getThemeVar,
  ]);

  const { indexing } = useIndexerContext();
  if (indexing) {
    return children;
  }

  if (isRoot) {
    const faviconUrl = getResourceUrl("resource:favicon") || "/resources/favicon.ico";
    return (
      // <ThemeContext.Provider value={currentThemeContextValue}>
      <>
        <Helmet>
          {!!faviconUrl && <link rel="icon" type="image/svg+xml" href={faviconUrl} />}
          {fontLinks?.map((fontLink) => <link href={fontLink} rel={"stylesheet"} key={fontLink} />)}
        </Helmet>
        <div
          id={"_ui-engine-theme-root"}
          className={classnames(styles.baseRootComponent, className)}
          ref={(el) => {
            if (el) {
              setRoot(el);
            }
          }}
        >
          <ErrorBoundary node={node} location={"theme-root"}>
            {renderChild(node.children)}
            {children}
          </ErrorBoundary>
          <NotificationToast toastDuration={toastDuration} />
        </div>
      </>
      // </ThemeContext.Provider>
    );
  }

  return (
    <ThemeContext.Provider value={currentThemeContextValue}>
      <div className={classnames(styles.baseRootComponent, styles.wrapper, className)}>
        {renderChild(node.children, { ...layoutContext, themeClassName: className })}
      </div>
      {root &&
        createPortal(
          <div
            className={classnames(className)}
            ref={(el) => {
              if (el) {
                setThemeRoot(el);
              }
            }}
          ></div>,
          root,
        )}
    </ThemeContext.Provider>
  );
}<|MERGE_RESOLUTION|>--- conflicted
+++ resolved
@@ -113,7 +113,6 @@
         }
       }
 
-<<<<<<< HEAD
       ret[`@media (min-width: calc(${maxWidthTablet} + 1px))`] = {
         "&": {
           "--screenSize": 3
@@ -130,18 +129,6 @@
         "&": {
           "--screenSize": 5
         }
-=======
-      @media (min-width: calc(${maxWidthTablet} + 1px)) {
-          --screenSize: 3;
-      }
-
-      @media (min-width: calc(${maxWidthDesktop} + 1px)) {
-          --screenSize: 4;
-      }
-
-      @media (min-width: calc(${maxWidthLargeDesktop} + 1px)) {
-          --screenSize: 5;
->>>>>>> ce0ff76d
       }
     }
     return ret;
