import styles from "./AppHeader.module.scss";

import { createMetadata, d } from "@abstractions/ComponentDefs";

import { createComponentRenderer } from "@components-core/renderers";
import { parseScssVar } from "@components-core/theming/themeVars";
import { borderSubject, paddingSubject } from "@components-core/theming/themes/base-utils";
<<<<<<< HEAD
import { desc, nestedComp } from "@components-core/descriptorHelper";
import type { RenderChildFn } from "@abstractions/RendererDefs";
import { NavLink } from "@components/NavLink/NavLinkNative";
import { useAppContext } from "@components-core/AppContext";
import { SlotItem } from "@components/slot-helpers";

type Props = {
  children?: ReactNode;
  profileMenu?: ReactNode;
  style?: React.CSSProperties;
  logoContent?: ReactNode;
  canRestrictContentWidth?: boolean;
  className?: string;
  title?: string;
  navPanelVisible?: boolean;
  showLogo?: boolean;
  toggleDrawer?: () => void;
  hasRegisteredNavPanel?: boolean;
  titleContent?: ReactNode;
};

export function useLogoUrl(inDrawer?: boolean) {
  const { activeThemeId, activeThemeTone } = useTheme();
  const logoResourceString = "resource:logo";
  const drawerLogoResourceString = "resource:logo.drawer";
  const tonedLogoResourceString = `resource:logo-${activeThemeTone}`;
  const themedLogoResourceString = `resource:logo-${activeThemeId}`;

  const baseLogoUrl = useResourceUrl(logoResourceString);
  const drawerLogoUrl = useResourceUrl(drawerLogoResourceString);
  const toneLogoUrl = useResourceUrl(tonedLogoResourceString); //TODO illesg review, it's for light/dark built in themes
  const themeLogoUrl = useResourceUrl(themedLogoResourceString); //TODO illesg review, it's for light/dark built in themes
  if (inDrawer) {
    return drawerLogoUrl || baseLogoUrl;
  }
  return themeLogoUrl || toneLogoUrl || baseLogoUrl;
}

export const AppHeader = ({
  children,
  profileMenu,
  style = EMPTY_OBJECT,
  logoContent,
  className,
  canRestrictContentWidth,
  navPanelVisible = true,
  toggleDrawer,
  showLogo,
  hasRegisteredNavPanel,
  title,
  titleContent,
}: Props) => {
  const { mediaSize } = useAppContext();
  const safeLogoTitle =
    mediaSize.sizeIndex < 2 ? null : !titleContent && title ? (
      <NavLink to={"/"} displayActive={false} style={{ paddingLeft: 0 }}>
        {title}
      </NavLink>
    ) : (
      titleContent
    );
  return (
    <div className={classnames(styles.header, className)} style={style}>
      <div
        className={classnames(styles.headerInner, {
          [styles.full]: !canRestrictContentWidth,
        })}
      >
        {!navPanelVisible && hasRegisteredNavPanel && (
          <Button
            onClick={toggleDrawer}
            icon={<Icon name={"hamburger"} />}
            variant={"ghost"}
            style={{ color: "inherit", flexShrink: 0 }}
          />
        )}
        {(showLogo || !navPanelVisible) &&
          (logoContent ? (
            <>
              <div className={styles.customLogoContainer}>{logoContent}</div>
              {safeLogoTitle}
            </>
          ) : (
            <>
              <div className={styles.logoContainer}>
                <NavLink to={"/"} displayActive={false} style={{ padding: 0, height: "100%" }}>
                  <Logo />
                </NavLink>
              </div>
              {safeLogoTitle}
            </>
          ))}
        <div className={styles.childrenWrapper}>{children}</div>
        {profileMenu && <div className={styles.rightItems}>{profileMenu}</div>}
      </div>
    </div>
  );
};

export function AppContextAwareAppHeader({
  children,
  logoContent,
  profileMenu,
  style,
  className,
  title,
  titleContent,
  renderChild,
}: {
  children?: ReactNode;
  profileMenu?: ReactNode;
  style?: React.CSSProperties;
  logoContent?: ReactNode;
  className?: string;
  title?: string;
  titleContent?: ReactNode;
  renderChild: RenderChildFn;
}) {
  const appLayoutContext = useAppLayoutContext();

  const {
    navPanelVisible,
    toggleDrawer,
    layout,
    hasRegisteredNavPanel,
    navPanelDef,
    logoContentDef,
  } = appLayoutContext || {};

  // console.log("APP LAYOUT CONTEXT", appLayoutContext);
  const showLogo = layout !== "vertical" && layout !== "vertical-sticky";
  const canRestrictContentWidth = layout !== "vertical-full-header";

  return (
    <AppHeader
      hasRegisteredNavPanel={hasRegisteredNavPanel}
      navPanelVisible={navPanelVisible}
      toggleDrawer={toggleDrawer}
      canRestrictContentWidth={canRestrictContentWidth}
      showLogo={showLogo}
      logoContent={logoContent || renderChild(logoContentDef)}
      profileMenu={profileMenu}
      style={style}
      className={className}
      title={title}
      titleContent={titleContent}
    >
      {layout?.startsWith("condensed") && navPanelVisible && (
        <div style={{ minWidth: 0 }}>{renderChild(navPanelDef)}</div>
      )}
      {children}
    </AppHeader>
  );
}

/**
 * \`AppHeader\` is a placeholder within \`App\` to define a custom application header.
 *
 * > **Note**: You can learn more details about using this component [here](../learning/using-components/app-component).
 */
export interface AppHeaderComponentDef extends ComponentDef<"AppHeader"> {
  props: {
    profileMenuTemplate?: ComponentDef;
    logoTemplate?: ComponentDef;
    titleTemplate?: ComponentDef;
    title?: string;
  };
}

export const AppHeaderMd: ComponentDescriptor<AppHeaderComponentDef> = {
  displayName: "AppHeader",
  description: "A placeholder within App to define a custom application header",
  props: {
    profileMenuTemplate: nestedComp("Template for the profile menu"),
    logoTemplate: nestedComp("Template for the application logo"),
    title: desc("Title for the application logo"),
=======
import { AppContextAwareAppHeader } from "./AppHeaderNative";
import { dComponent } from "@components/metadata-helpers";

const COMP = "AppHeader";

export const AppHeaderMd = createMetadata({
  status: "experimental",
  description: `\`${COMP}\` is a placeholder within \`App\` to define a custom application header.`,
  props: {
    profileMenuTemplate: dComponent(
      `This property makes the profile menu slot of the \`${COMP}\` component customizable.`,
    ),
    logoTemplate: dComponent(
      `This property defines the template to use for the logo. With this property, you can ` +
        `construct your custom logo instead of using a single image.`,
    ),
    logoTitle: d("Title for the application logo"),
>>>>>>> 9c4beb29
  },
  themeVars: parseScssVar(styles.themeVars),
  defaultThemeVars: {
    "height-AppHeader": "$space-14",
    "max-content-width-AppHeader": "$max-content-width-App",
    ...borderSubject("AppHeader", {
      bottom: {
        color: "$color-border",
        thickness: "1px",
        style: "solid",
      },
      all: {
        color: "$color-border",
        thickness: "0",
        style: "solid",
      },
    }),
    ...paddingSubject("logo-AppHeader", { horizontal: "$space-0", vertical: "$space-4" }),
    ...paddingSubject("AppHeader", { horizontal: "$space-4", vertical: "$space-0" }),
    "radius-AppHeader": "0px",
    light: {
      "color-bg-AppHeader": "white",
    },
    dark: {
      "color-bg-AppHeader": "$color-surface-900",
    },
  },
});

export const appHeaderComponentRenderer = createComponentRenderer(
  COMP,
  AppHeaderMd,
  ({ node, renderChild, layoutCss, layoutContext, extractValue }) => {
    // --- Convert the plain (text) logo template into component definition
<<<<<<< HEAD
    const logoTemplate = node.props.logoTemplate || node.slots?.logoSlot;
    const titleTemplate = node.props.titleTemplate || node.slots?.titleSlot;
=======
    let logoTemplate = node.props.logoTemplate as any;
    if (typeof (logoTemplate as any) === "string") {
      logoTemplate = {
        type: "TextNode",
        props: {
          value: logoTemplate,
        },
      };
    }
>>>>>>> 9c4beb29
    return (
      <AppContextAwareAppHeader
        profileMenu={renderChild(extractValue(node.props.profileMenuTemplate, true))}
        title={extractValue(node.props.title)}
        titleContent={
          titleTemplate && (
            <SlotItem
              node={titleTemplate}
              renderChild={renderChild}
              slotProps={{ title: extractValue(node.props.title) }}
            />
          )
        }
        logoContent={renderChild(logoTemplate, {
          type: "Stack",
          orientation: "horizontal",
        })}
        style={layoutCss}
        className={layoutContext?.themeClassName}
        renderChild={renderChild}
      >
        {renderChild(node.children, {
          // Since the AppHeader is a flex container, it's children should behave the same as in a stack
          type: "Stack",
        })}
      </AppContextAwareAppHeader>
    );
  },
);<|MERGE_RESOLUTION|>--- conflicted
+++ resolved
@@ -5,184 +5,6 @@
 import { createComponentRenderer } from "@components-core/renderers";
 import { parseScssVar } from "@components-core/theming/themeVars";
 import { borderSubject, paddingSubject } from "@components-core/theming/themes/base-utils";
-<<<<<<< HEAD
-import { desc, nestedComp } from "@components-core/descriptorHelper";
-import type { RenderChildFn } from "@abstractions/RendererDefs";
-import { NavLink } from "@components/NavLink/NavLinkNative";
-import { useAppContext } from "@components-core/AppContext";
-import { SlotItem } from "@components/slot-helpers";
-
-type Props = {
-  children?: ReactNode;
-  profileMenu?: ReactNode;
-  style?: React.CSSProperties;
-  logoContent?: ReactNode;
-  canRestrictContentWidth?: boolean;
-  className?: string;
-  title?: string;
-  navPanelVisible?: boolean;
-  showLogo?: boolean;
-  toggleDrawer?: () => void;
-  hasRegisteredNavPanel?: boolean;
-  titleContent?: ReactNode;
-};
-
-export function useLogoUrl(inDrawer?: boolean) {
-  const { activeThemeId, activeThemeTone } = useTheme();
-  const logoResourceString = "resource:logo";
-  const drawerLogoResourceString = "resource:logo.drawer";
-  const tonedLogoResourceString = `resource:logo-${activeThemeTone}`;
-  const themedLogoResourceString = `resource:logo-${activeThemeId}`;
-
-  const baseLogoUrl = useResourceUrl(logoResourceString);
-  const drawerLogoUrl = useResourceUrl(drawerLogoResourceString);
-  const toneLogoUrl = useResourceUrl(tonedLogoResourceString); //TODO illesg review, it's for light/dark built in themes
-  const themeLogoUrl = useResourceUrl(themedLogoResourceString); //TODO illesg review, it's for light/dark built in themes
-  if (inDrawer) {
-    return drawerLogoUrl || baseLogoUrl;
-  }
-  return themeLogoUrl || toneLogoUrl || baseLogoUrl;
-}
-
-export const AppHeader = ({
-  children,
-  profileMenu,
-  style = EMPTY_OBJECT,
-  logoContent,
-  className,
-  canRestrictContentWidth,
-  navPanelVisible = true,
-  toggleDrawer,
-  showLogo,
-  hasRegisteredNavPanel,
-  title,
-  titleContent,
-}: Props) => {
-  const { mediaSize } = useAppContext();
-  const safeLogoTitle =
-    mediaSize.sizeIndex < 2 ? null : !titleContent && title ? (
-      <NavLink to={"/"} displayActive={false} style={{ paddingLeft: 0 }}>
-        {title}
-      </NavLink>
-    ) : (
-      titleContent
-    );
-  return (
-    <div className={classnames(styles.header, className)} style={style}>
-      <div
-        className={classnames(styles.headerInner, {
-          [styles.full]: !canRestrictContentWidth,
-        })}
-      >
-        {!navPanelVisible && hasRegisteredNavPanel && (
-          <Button
-            onClick={toggleDrawer}
-            icon={<Icon name={"hamburger"} />}
-            variant={"ghost"}
-            style={{ color: "inherit", flexShrink: 0 }}
-          />
-        )}
-        {(showLogo || !navPanelVisible) &&
-          (logoContent ? (
-            <>
-              <div className={styles.customLogoContainer}>{logoContent}</div>
-              {safeLogoTitle}
-            </>
-          ) : (
-            <>
-              <div className={styles.logoContainer}>
-                <NavLink to={"/"} displayActive={false} style={{ padding: 0, height: "100%" }}>
-                  <Logo />
-                </NavLink>
-              </div>
-              {safeLogoTitle}
-            </>
-          ))}
-        <div className={styles.childrenWrapper}>{children}</div>
-        {profileMenu && <div className={styles.rightItems}>{profileMenu}</div>}
-      </div>
-    </div>
-  );
-};
-
-export function AppContextAwareAppHeader({
-  children,
-  logoContent,
-  profileMenu,
-  style,
-  className,
-  title,
-  titleContent,
-  renderChild,
-}: {
-  children?: ReactNode;
-  profileMenu?: ReactNode;
-  style?: React.CSSProperties;
-  logoContent?: ReactNode;
-  className?: string;
-  title?: string;
-  titleContent?: ReactNode;
-  renderChild: RenderChildFn;
-}) {
-  const appLayoutContext = useAppLayoutContext();
-
-  const {
-    navPanelVisible,
-    toggleDrawer,
-    layout,
-    hasRegisteredNavPanel,
-    navPanelDef,
-    logoContentDef,
-  } = appLayoutContext || {};
-
-  // console.log("APP LAYOUT CONTEXT", appLayoutContext);
-  const showLogo = layout !== "vertical" && layout !== "vertical-sticky";
-  const canRestrictContentWidth = layout !== "vertical-full-header";
-
-  return (
-    <AppHeader
-      hasRegisteredNavPanel={hasRegisteredNavPanel}
-      navPanelVisible={navPanelVisible}
-      toggleDrawer={toggleDrawer}
-      canRestrictContentWidth={canRestrictContentWidth}
-      showLogo={showLogo}
-      logoContent={logoContent || renderChild(logoContentDef)}
-      profileMenu={profileMenu}
-      style={style}
-      className={className}
-      title={title}
-      titleContent={titleContent}
-    >
-      {layout?.startsWith("condensed") && navPanelVisible && (
-        <div style={{ minWidth: 0 }}>{renderChild(navPanelDef)}</div>
-      )}
-      {children}
-    </AppHeader>
-  );
-}
-
-/**
- * \`AppHeader\` is a placeholder within \`App\` to define a custom application header.
- *
- * > **Note**: You can learn more details about using this component [here](../learning/using-components/app-component).
- */
-export interface AppHeaderComponentDef extends ComponentDef<"AppHeader"> {
-  props: {
-    profileMenuTemplate?: ComponentDef;
-    logoTemplate?: ComponentDef;
-    titleTemplate?: ComponentDef;
-    title?: string;
-  };
-}
-
-export const AppHeaderMd: ComponentDescriptor<AppHeaderComponentDef> = {
-  displayName: "AppHeader",
-  description: "A placeholder within App to define a custom application header",
-  props: {
-    profileMenuTemplate: nestedComp("Template for the profile menu"),
-    logoTemplate: nestedComp("Template for the application logo"),
-    title: desc("Title for the application logo"),
-=======
 import { AppContextAwareAppHeader } from "./AppHeaderNative";
 import { dComponent } from "@components/metadata-helpers";
 
@@ -200,7 +22,6 @@
         `construct your custom logo instead of using a single image.`,
     ),
     logoTitle: d("Title for the application logo"),
->>>>>>> 9c4beb29
   },
   themeVars: parseScssVar(styles.themeVars),
   defaultThemeVars: {
@@ -235,20 +56,8 @@
   AppHeaderMd,
   ({ node, renderChild, layoutCss, layoutContext, extractValue }) => {
     // --- Convert the plain (text) logo template into component definition
-<<<<<<< HEAD
     const logoTemplate = node.props.logoTemplate || node.slots?.logoSlot;
     const titleTemplate = node.props.titleTemplate || node.slots?.titleSlot;
-=======
-    let logoTemplate = node.props.logoTemplate as any;
-    if (typeof (logoTemplate as any) === "string") {
-      logoTemplate = {
-        type: "TextNode",
-        props: {
-          value: logoTemplate,
-        },
-      };
-    }
->>>>>>> 9c4beb29
     return (
       <AppContextAwareAppHeader
         profileMenu={renderChild(extractValue(node.props.profileMenuTemplate, true))}
