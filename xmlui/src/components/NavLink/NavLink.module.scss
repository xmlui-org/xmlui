@use "../../components-core/theming/themes" as t;

// --- This code snippet is required to collect the theme variables used in this module
$themeVars: ();
@function createThemeVar($componentVariable) {
  $themeVars: t.appendThemeVar($themeVars, $componentVariable) !global;
  @return t.getThemeVar($themeVars, $componentVariable);
}

$component: "NavLink";
$themeVars: t.composePaddingVars($themeVars, $component);
$themeVars: t.composeBorderVars($themeVars, $component);
$backgroundColor-NavLink: createThemeVar("backgroundColor-#{$component}");
$backgroundColor-NavLink--hover: createThemeVar("backgroundColor-#{$component}--hover");
$backgroundColor-NavLink--hover--active: createThemeVar(
  "backgroundColor-#{$component}--hover--active"
);
$backgroundColor-NavLink--active: createThemeVar("backgroundColor-#{$component}--active");
$backgroundColor-NavLink--pressed: createThemeVar("backgroundColor-#{$component}--pressed");
$backgroundColor-NavLink--pressed--active: createThemeVar(
  "backgroundColor-#{$component}--pressed--active"
);
$fontSize-NavLink: createThemeVar("fontSize-#{$component}");
$wordWrap-NavLink: createThemeVar("wordWrap-#{$component}");
$textColor-NavLink: createThemeVar("textColor-#{$component}");
$textColor-NavLink--hover: createThemeVar("textColor-#{$component}--hover");
$textColor-NavLink--active: createThemeVar("textColor-#{$component}--active");
$textColor-NavLink--hover--active: createThemeVar("textColor-#{$component}--hover--active");
$textColor-NavLink--pressed: createThemeVar("textColor-#{$component}--pressed");
$textColor-NavLink--pressed--active: createThemeVar("textColor-#{$component}--pressed--active");
$color-icon-NavLink: createThemeVar("color-icon-#{$component}");
$fontFamily-NavLink: createThemeVar("fontFamily-#{$component}");
$fontWeight-NavLink: createThemeVar("fontWeight-#{$component}");
$fontWeight-NavLink--pressed: createThemeVar("fontWeight-#{$component}--pressed");
$fontWeight-NavLink--active: createThemeVar("fontWeight-#{$component}--active");
$borderRadius-indicator-NavLink: createThemeVar("borderRadius-indicator-#{$component}");
$thickness-indicator-NavLink: createThemeVar("thickness-indicator-#{$component}");
$color-indicator-NavLink: createThemeVar("color-indicator-#{$component}");
$color-indicator-NavLink--hover: createThemeVar("color-indicator-#{$component}--hover");
$color-indicator-NavLink--active: createThemeVar("color-indicator-#{$component}--active");
$color-indicator-NavLink--pressed: createThemeVar("color-indicator-#{$component}--pressed");

$transition:
  color 0.1s,
  background-color 0.1s;

<<<<<<< HEAD
@layer components {
  .content {
    --nav-link-level: 0;
    &.base {
      &::before {
        content: "";
        width: calc(var(--nav-link-level) * 1em);
        display: block;
      }
      @include t.borderVars($themeVars, $component);
      @include t.paddingVars($themeVars, $component);
      outline: inherit;
      text-decoration: none;
      cursor: pointer;
      display: flex;
      align-items: center;
      font-size: $fontSize-NavLink;
      font-weight: $fontWeight-NavLink;
      font-family: $fontFamily-NavLink;
      word-wrap: $wordWrap-NavLink;
      position: relative;
      transition: $transition;
=======
.content {
  --nav-link-level: 0;
  &.base {
    &::before{
      content: "";
      width: calc(var(--nav-link-level) * 1em);
      display: block;
      flex-shrink: 0;
    }
    @include t.borderVars($themeVars, $component);
    @include t.paddingVars($themeVars, $component);
    outline: inherit;
    text-decoration: none;
    cursor: pointer;
    display: flex;
    align-items: center;
    font-size: $fontSize-NavLink;
    font-weight: $fontWeight-NavLink;
    font-family: $fontFamily-NavLink;
    word-wrap: $wordWrap-NavLink;
    position: relative;
    transition: $transition;
    color: $textColor-NavLink;
    background-color: $backgroundColor-NavLink;
    flex-shrink: 0;
    white-space: nowrap;

    .icon {
      color: $color-icon-NavLink;
    }

    * {
>>>>>>> ce0ff76d
      color: $textColor-NavLink;
      background-color: $backgroundColor-NavLink;
      flex-shrink: 0;
      white-space: nowrap;

      .icon {
        color: $color-icon-NavLink;
      }

      * {
        color: $textColor-NavLink;
      }

      &.includeHoverIndicator {
        &:after {
          transition: $transition;
          position: absolute;
          left: 0.1em;
          right: 0.1em;
          bottom: 0;
          height: $thickness-indicator-NavLink;
          border-radius: $borderRadius-indicator-NavLink;
          content: "";
        }
      }

      &:hover,
      &:focus-visible {
        color: $textColor-NavLink--hover;
        background-color: $backgroundColor-NavLink--hover;
        * {
          color: $textColor-NavLink--hover;
        }
        &:after {
          background-color: $color-indicator-NavLink--hover;
        }
      }

      &:focus-visible {
        outline-width: createThemeVar("outlineWidth-#{$component}--focus");
        outline-color: createThemeVar("outlineColor-#{$component}--focus");
        outline-style: createThemeVar("outlineStyle-#{$component}--focus");
        outline-offset: createThemeVar("outlineOffset-#{$component}--focus");
      }

      &[role="menuitem"] {
        //e.g. inside a navGroup, for hover it focuses the item, so it's always visible, that's why we have this selector here
        outline: none;
        &:not(:hover):focus-visible {
          outline-width: createThemeVar("outlineWidth-#{$component}--focus");
          outline-color: createThemeVar("outlineColor-#{$component}--focus");
          outline-style: createThemeVar("outlineStyle-#{$component}--focus");
          outline-offset: createThemeVar("outlineOffset-#{$component}--focus");
        }
      }

      &:active.displayActive {
        color: $textColor-NavLink--pressed;
        background-color: $backgroundColor-NavLink--pressed;
        font-weight: $fontWeight-NavLink--pressed;
        * {
          font-weight: $fontWeight-NavLink--pressed;
          color: $textColor-NavLink--pressed;
        }
        &:after {
          background-color: $color-indicator-NavLink--pressed;
        }
      }

      &.navItemActive {
        color: $textColor-NavLink--active;
        background-color: $backgroundColor-NavLink--active;
        font-weight: $fontWeight-NavLink--active;
        * {
          font-weight: $fontWeight-NavLink--active;
          color: $textColor-NavLink--active;
        }
        & > * {
          z-index: 1;
        }
        &:hover {
          color: $textColor-NavLink--hover--active;
          background-color: $backgroundColor-NavLink--hover--active;
          * {
            color: $textColor-NavLink--hover--active;
          }
        }
        &:after {
          z-index: 0;
          background-color: $color-indicator-NavLink--active;
        }

        &:active {
          color: $textColor-NavLink--pressed--active;
          background-color: $backgroundColor-NavLink--pressed--active;
          font-weight: $fontWeight-NavLink--pressed;
          * {
            font-weight: $fontWeight-NavLink--pressed;
            color: $textColor-NavLink--pressed--active;
          }
          &:after {
            background-color: $color-indicator-NavLink--pressed;
          }
        }
      }

      &.disabled {
        cursor: not-allowed;
        color: t.$textColor--disabled;
      }

      &.vertical {
        &:after {
          top: 0;
          bottom: 0;
          left: 0;
          right: auto;
          width: $thickness-indicator-NavLink;
          height: auto;
          border-radius: $borderRadius-indicator-NavLink;
        }
      }

      &.indented {
        padding-left: 2.4em;
        flex-shrink: 0;
      }
    }
  }

<<<<<<< HEAD
  .innerContent {
    display: flex;
    align-items: center;
    gap: t.$space-2;
    flex: 1;
  }
=======
.innerContent{
  display: flex;
  align-items: center;
  gap: t.$space-2;
  flex: 1;
  white-space: break-spaces;
  overflow-wrap: anywhere;
>>>>>>> ce0ff76d
}

// --- We export the theme variables to add them to the component renderer
:export {
  themeVars: t.json-stringify($themeVars);
}<|MERGE_RESOLUTION|>--- conflicted
+++ resolved
@@ -12,14 +12,10 @@
 $themeVars: t.composeBorderVars($themeVars, $component);
 $backgroundColor-NavLink: createThemeVar("backgroundColor-#{$component}");
 $backgroundColor-NavLink--hover: createThemeVar("backgroundColor-#{$component}--hover");
-$backgroundColor-NavLink--hover--active: createThemeVar(
-  "backgroundColor-#{$component}--hover--active"
-);
+$backgroundColor-NavLink--hover--active: createThemeVar("backgroundColor-#{$component}--hover--active");
 $backgroundColor-NavLink--active: createThemeVar("backgroundColor-#{$component}--active");
 $backgroundColor-NavLink--pressed: createThemeVar("backgroundColor-#{$component}--pressed");
-$backgroundColor-NavLink--pressed--active: createThemeVar(
-  "backgroundColor-#{$component}--pressed--active"
-);
+$backgroundColor-NavLink--pressed--active: createThemeVar("backgroundColor-#{$component}--pressed--active");
 $fontSize-NavLink: createThemeVar("fontSize-#{$component}");
 $wordWrap-NavLink: createThemeVar("wordWrap-#{$component}");
 $textColor-NavLink: createThemeVar("textColor-#{$component}");
@@ -40,34 +36,8 @@
 $color-indicator-NavLink--active: createThemeVar("color-indicator-#{$component}--active");
 $color-indicator-NavLink--pressed: createThemeVar("color-indicator-#{$component}--pressed");
 
-$transition:
-  color 0.1s,
-  background-color 0.1s;
-
-<<<<<<< HEAD
-@layer components {
-  .content {
-    --nav-link-level: 0;
-    &.base {
-      &::before {
-        content: "";
-        width: calc(var(--nav-link-level) * 1em);
-        display: block;
-      }
-      @include t.borderVars($themeVars, $component);
-      @include t.paddingVars($themeVars, $component);
-      outline: inherit;
-      text-decoration: none;
-      cursor: pointer;
-      display: flex;
-      align-items: center;
-      font-size: $fontSize-NavLink;
-      font-weight: $fontWeight-NavLink;
-      font-family: $fontFamily-NavLink;
-      word-wrap: $wordWrap-NavLink;
-      position: relative;
-      transition: $transition;
-=======
+$transition: color 0.1s, background-color 0.1s;
+
 .content {
   --nav-link-level: 0;
   &.base {
@@ -100,145 +70,126 @@
     }
 
     * {
->>>>>>> ce0ff76d
       color: $textColor-NavLink;
-      background-color: $backgroundColor-NavLink;
-      flex-shrink: 0;
-      white-space: nowrap;
-
-      .icon {
-        color: $color-icon-NavLink;
-      }
-
+    }
+
+    &.includeHoverIndicator {
+      &:after {
+        transition: $transition;
+        position: absolute;
+        left: 0.1em;
+        right: 0.1em;
+        bottom: 0;
+        height: $thickness-indicator-NavLink;
+        border-radius: $borderRadius-indicator-NavLink;
+        content: "";
+      }
+    }
+
+    &:hover,
+    &:focus-visible {
+      color: $textColor-NavLink--hover;
+      background-color: $backgroundColor-NavLink--hover;
       * {
-        color: $textColor-NavLink;
-      }
-
-      &.includeHoverIndicator {
-        &:after {
-          transition: $transition;
-          position: absolute;
-          left: 0.1em;
-          right: 0.1em;
-          bottom: 0;
-          height: $thickness-indicator-NavLink;
-          border-radius: $borderRadius-indicator-NavLink;
-          content: "";
+        color: $textColor-NavLink--hover;
+      }
+      &:after {
+        background-color: $color-indicator-NavLink--hover;
+      }
+    }
+
+
+    &:focus-visible{
+      outline-width: createThemeVar('outlineWidth-#{$component}--focus');
+      outline-color: createThemeVar('outlineColor-#{$component}--focus');
+      outline-style: createThemeVar('outlineStyle-#{$component}--focus');
+      outline-offset: createThemeVar('outlineOffset-#{$component}--focus');
+    }
+
+    &[role='menuitem']{           //e.g. inside a navGroup, for hover it focuses the item, so it's always visible, that's why we have this selector here
+      outline: none;
+      &:not(:hover):focus-visible{
+        outline-width: createThemeVar('outlineWidth-#{$component}--focus');
+        outline-color: createThemeVar('outlineColor-#{$component}--focus');
+        outline-style: createThemeVar('outlineStyle-#{$component}--focus');
+        outline-offset: createThemeVar('outlineOffset-#{$component}--focus');
+      }
+    }
+
+    &:active.displayActive {
+      color: $textColor-NavLink--pressed;
+      background-color: $backgroundColor-NavLink--pressed;
+      font-weight: $fontWeight-NavLink--pressed;
+      * {
+        font-weight: $fontWeight-NavLink--pressed;
+        color: $textColor-NavLink--pressed;
+      }
+      &:after {
+        background-color: $color-indicator-NavLink--pressed;
+      }
+    }
+
+    &.navItemActive {
+      color: $textColor-NavLink--active;
+      background-color: $backgroundColor-NavLink--active;
+      font-weight: $fontWeight-NavLink--active;
+      * {
+        font-weight: $fontWeight-NavLink--active;
+        color: $textColor-NavLink--active;
+      }
+      & > * {
+        z-index: 1;
+      }
+      &:hover {
+        color: $textColor-NavLink--hover--active;
+        background-color: $backgroundColor-NavLink--hover--active;
+        * {
+          color: $textColor-NavLink--hover--active;
         }
       }
-
-      &:hover,
-      &:focus-visible {
-        color: $textColor-NavLink--hover;
-        background-color: $backgroundColor-NavLink--hover;
-        * {
-          color: $textColor-NavLink--hover;
-        }
-        &:after {
-          background-color: $color-indicator-NavLink--hover;
-        }
-      }
-
-      &:focus-visible {
-        outline-width: createThemeVar("outlineWidth-#{$component}--focus");
-        outline-color: createThemeVar("outlineColor-#{$component}--focus");
-        outline-style: createThemeVar("outlineStyle-#{$component}--focus");
-        outline-offset: createThemeVar("outlineOffset-#{$component}--focus");
-      }
-
-      &[role="menuitem"] {
-        //e.g. inside a navGroup, for hover it focuses the item, so it's always visible, that's why we have this selector here
-        outline: none;
-        &:not(:hover):focus-visible {
-          outline-width: createThemeVar("outlineWidth-#{$component}--focus");
-          outline-color: createThemeVar("outlineColor-#{$component}--focus");
-          outline-style: createThemeVar("outlineStyle-#{$component}--focus");
-          outline-offset: createThemeVar("outlineOffset-#{$component}--focus");
-        }
-      }
-
-      &:active.displayActive {
-        color: $textColor-NavLink--pressed;
-        background-color: $backgroundColor-NavLink--pressed;
+      &:after {
+        z-index: 0;
+        background-color: $color-indicator-NavLink--active;
+      }
+
+      &:active {
+        color: $textColor-NavLink--pressed--active;
+        background-color: $backgroundColor-NavLink--pressed--active;
         font-weight: $fontWeight-NavLink--pressed;
         * {
           font-weight: $fontWeight-NavLink--pressed;
-          color: $textColor-NavLink--pressed;
+          color: $textColor-NavLink--pressed--active;
         }
         &:after {
           background-color: $color-indicator-NavLink--pressed;
         }
       }
-
-      &.navItemActive {
-        color: $textColor-NavLink--active;
-        background-color: $backgroundColor-NavLink--active;
-        font-weight: $fontWeight-NavLink--active;
-        * {
-          font-weight: $fontWeight-NavLink--active;
-          color: $textColor-NavLink--active;
-        }
-        & > * {
-          z-index: 1;
-        }
-        &:hover {
-          color: $textColor-NavLink--hover--active;
-          background-color: $backgroundColor-NavLink--hover--active;
-          * {
-            color: $textColor-NavLink--hover--active;
-          }
-        }
-        &:after {
-          z-index: 0;
-          background-color: $color-indicator-NavLink--active;
-        }
-
-        &:active {
-          color: $textColor-NavLink--pressed--active;
-          background-color: $backgroundColor-NavLink--pressed--active;
-          font-weight: $fontWeight-NavLink--pressed;
-          * {
-            font-weight: $fontWeight-NavLink--pressed;
-            color: $textColor-NavLink--pressed--active;
-          }
-          &:after {
-            background-color: $color-indicator-NavLink--pressed;
-          }
-        }
-      }
-
-      &.disabled {
-        cursor: not-allowed;
-        color: t.$textColor--disabled;
-      }
-
-      &.vertical {
-        &:after {
-          top: 0;
-          bottom: 0;
-          left: 0;
-          right: auto;
-          width: $thickness-indicator-NavLink;
-          height: auto;
-          border-radius: $borderRadius-indicator-NavLink;
-        }
-      }
-
-      &.indented {
-        padding-left: 2.4em;
-        flex-shrink: 0;
-      }
+    }
+
+    &.disabled {
+      cursor: not-allowed;
+      color: t.$textColor--disabled;
+    }
+
+    &.vertical {
+      &:after {
+        top: 0;
+        bottom: 0;
+        left: 0;
+        right: auto;
+        width: $thickness-indicator-NavLink;
+        height: auto;
+        border-radius: $borderRadius-indicator-NavLink;
+      }
+    }
+
+    &.indented {
+      padding-left: 2.4em;
+      flex-shrink: 0;
     }
   }
-
-<<<<<<< HEAD
-  .innerContent {
-    display: flex;
-    align-items: center;
-    gap: t.$space-2;
-    flex: 1;
-  }
-=======
+}
+
 .innerContent{
   display: flex;
   align-items: center;
@@ -246,7 +197,6 @@
   flex: 1;
   white-space: break-spaces;
   overflow-wrap: anywhere;
->>>>>>> ce0ff76d
 }
 
 // --- We export the theme variables to add them to the component renderer
