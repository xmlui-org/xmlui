--- conflicted
+++ resolved
@@ -7,14 +7,6 @@
   @return t.getThemeVar($themeVars, $componentVariable);
 }
 
-<<<<<<< HEAD
-@layer components {
-  .img {
-    display: block;
-    width: 100%;
-    height: 100%;
-    object-fit: contain;
-=======
 .img {
   display: block;
   width: 100%;
@@ -22,15 +14,13 @@
   object-fit: contain;
   border-radius: createThemeVar("borderRadius-Image");
   border-color: createThemeVar("borderColor-Image");
->>>>>>> ce0ff76d
 
-    &.clickable {
-      cursor: pointer;
-    }
+  &.clickable {
+    cursor: pointer;
   }
 }
 
 // --- We export the theme variables to add them to the component renderer
-:export {
-  themeVars: t.json-stringify($themeVars);
+:export{
+  themeVars: t.json-stringify($themeVars)
 }