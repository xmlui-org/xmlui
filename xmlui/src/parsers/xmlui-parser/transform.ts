import type { ComponentDef, CompoundComponentDef } from "../../abstractions/ComponentDefs";
import type { Node } from "./syntax-node";
import type { ErrorCodes } from "./ParserError";
import type { ModuleResolver } from "@abstractions/scripting/modules";

import { SyntaxKind } from "./syntax-kind";
import { ParserError, errorMessages } from "./ParserError";
import { Parser } from "../scripting/Parser";
import { collectCodeBehindFromSource } from "../scripting/code-behind-collect";
import { CharacterCodes } from "./CharacterCodes";
import type { GetText } from "./parser";

export const COMPOUND_COMP_ID = "Component";
export const UCRegex = /^[A-Z]/;
export const onPrefixRegex = /^on[A-Z]/;
const propAttrs = ["name", "value"];

const CDATA_PREFIX_LEN = 9;
const CDATA_POSTFIX_LEN = 3;
const COMPONENT_NAMESPACE_SCHEME = "component-ns";
const APP_NS_KEY = "app-ns";
const APP_NS_VALUE = "#app-ns";
const CORE_NS_KEY = "core-ns";
const CORE_NS_VALUE = "#xmlui-core-ns";

const helperTagNames = ["property", "event", "var", "uses", "method", "loaders", "field"];

/** Nodes which got modified or added during transformation keep their own text,
 * since they are not present in the original source text */
interface TransformNode extends Node {
  text?: string;
}

enum HelperNode {
  property,
  event,
  var,
  loaders,
  uses,
  method,
  item,
  field
}

export function nodeToComponentDef(
  node: Node,
  originalGetText: GetText,
  fileId: string | number,
  moduleResolver: ModuleResolver = () => "",
): ComponentDef | CompoundComponentDef | null {
  const getText = (node: TransformNode) => {
    return node.text ?? originalGetText(node);
  };

  const element = getTopLvlElement(node, getText);
  const preppedElement = prepNode(element);
  const usesStack: Map<string, string>[] = [];
  const namespaceStack: Map<string, string>[] = [];
  return transformTopLvlElement(usesStack, preppedElement);

  function transformTopLvlElement(
    usesStack: Map<string, string>[],
    node: Node,
  ): ComponentDef | CompoundComponentDef | null {
    const name = getNamespaceResolvedComponentName(node, getText, namespaceStack);

    if (name === COMPOUND_COMP_ID) {
      return collectCompoundComponent(node);
    }

    let component: ComponentDef = {
      type: name,
      debug: {
        source: {
          start: node.start,
          end: node.end,
          fileId,
        },
      },
    };

    // --- Done
    collectTraits(usesStack, component, node);
    return component;
  }

  function transformInnerElement(
    usesStack: Map<string, string>[],
    node: Node,
  ): ComponentDef | CompoundComponentDef | null {
    const name = getNamespaceResolvedComponentName(node, getText, namespaceStack);

    if (name === COMPOUND_COMP_ID) {
      reportError("T006");
    }

    let component: ComponentDef = {
      type: name,
      debug: {
        source: {
          start: node.start,
          end: node.end,
          fileId,
        },
      },
    };

    // --- Done
    collectTraits(usesStack, component, node);
    return component;
  }

  function collectCompoundComponent(node: Node) {
    const attrs = getAttributes(node).map(segmentAttr);
    // --- Validate component name
    const compoundName = attrs.find((attr) => attr.name === "name");
    if (!compoundName) {
      reportError("T003");
    }
    if (!UCRegex.test(compoundName.value)) {
      reportError("T004");
    }

    // --- Get "method" attributes
    let api: Record<string, any> | undefined;
    const apiAttrs = attrs.filter((attr) => attr.startSegment === "method");
    if (apiAttrs.length > 0) {
      api = {};
      apiAttrs.forEach((attr) => {
        api![attr.name] = attr.value;
      });
    }

    // --- Get "var" attributes
    let vars: Record<string, any> | undefined;
    const varsAttrs = attrs.filter((attr) => attr.startSegment === "var");
    if (varsAttrs.length > 0) {
      vars = {};
      varsAttrs.forEach((attr) => {
        vars![attr.name] = attr.value;
      });
    }

    const children = getChildNodes(node);

    // --- Get the single component definition
<<<<<<< HEAD
    const nestedComponents = children.filter((child) => {
      const compName = getComponentName(child, getText);
      return (
        child.kind === SyntaxKind.ElementNode &&
        (UCRegex.test(getComponentName(child, getText)) || !helperTagNames.includes(compName))
      );
    });
=======
    const nestedComponents = children.filter(
      (child) => child.kind === SyntaxKind.ElementNode && !(getComponentName(child, getText) in HelperNode));
>>>>>>> 85cab1fc
    if (nestedComponents.length === 0) {
      nestedComponents.push(createTextNodeElement(""));
    }

    const nonVarHelperNodes: Node[] = [];
    const nestedVars: Node[] = [];
    for (let child of children) {
      if (child.kind === SyntaxKind.ElementNode) {
        const childName = getComponentName(child, getText);
        if (childName === "var") {
          nestedVars.push(child);
<<<<<<< HEAD
        } else if (!UCRegex.test(childName) || helperTagNames.includes(childName)) {
          childrenToCollect.push(child);
=======
        } else if (childName in HelperNode) {
          nonVarHelperNodes.push(child);
>>>>>>> 85cab1fc
        }
      }
    }

    // --- Should we wrap with a Fragment?
    let element: Node;
    if (nestedComponents.length > 1 || nestedVars.length > 0) {
      element = wrapWithFragment([...nestedVars, ...nestedComponents]);
    } else {
      element = nestedComponents[0];
    }

    namespaceStack.push(new Map());
    // --- Get collect namespace attributes
    const nsAttrs = attrs
      .filter((attr) => attr.namespace === "xmlns")
      .forEach((attr) => {
        addToNamespaces(namespaceStack, element, attr.unsegmentedName, attr.value);
      });

    let nestedComponent: ComponentDef = transformInnerElement(usesStack, element)! as ComponentDef;
    namespaceStack.pop();

    const component: CompoundComponentDef = {
      name: compoundName.value,
      component: nestedComponent,
      debug: {
        source: {
          start: node.start,
          end: node.end,
          fileId,
        },
      },
    };

    if (api) {
      component.api = api;
    }
    if (vars) {
      nestedComponent.vars = { ...nestedComponent.vars, ...vars };
    }
    nestedComponent.debug = {
      source: {
        start: element.start,
        end: element.end,
        fileId,
      },
    };

    const nodeClone: Node = withNewChildNodes(node, nonVarHelperNodes);
    collectTraits(usesStack, component, nodeClone);
    return component;
  }

  /**
   * Collects component traits from attributes and child elements
   * @param comp Component definition
   * @param element Component element
   */
  function collectTraits(
    usesStack: Map<string, string>[],
    comp: ComponentDef | CompoundComponentDef,
    element: Node,
  ): void {
    const isCompound = !isComponent(comp);

    const attributes = getAttributes(element);

    namespaceStack.push(new Map());
    // --- Process attributes
    attributes.forEach((attr: Node) => {
      // --- Process the attribute
      collectAttribute(comp, attr);
    });
    const childNodes = getChildNodes(element);

    // --- Process child nodes
    childNodes.forEach((child: Node) => {
      if (child.kind === SyntaxKind.Script) {
        if (getAttributes(child).length > 0) {
          reportError("T022");
        }
        const scriptText = getText(child);
        const scriptContent = scriptText.slice(
          scriptText.indexOf(">") + 1,
          scriptText.lastIndexOf("</"),
        );

        comp.script ??= "";
        if (comp.script.length > 0) {
          comp.script += "\n";
        }
        comp.script += scriptContent;
        return;
      }

      // --- Single text element, consider it a child name
      if (child.kind === SyntaxKind.TextNode && !isCompound) {
        comp.children = mergeValue(comp.children, getText(child));
        return;
      }

      const childName = getComponentName(child, getText);
      if (isCompound && child.kind === SyntaxKind.ElementNode && !(childName in HelperNode)) {
        // --- This is the single nested component definition of a compound component,
        // --- it is already processed
        return;
      }

      // --- Element name starts with an uppercase letter
<<<<<<< HEAD
      const isComponentChild = UCRegex.test(childName) || !helperTagNames.includes(childName);
      if (isComponentChild && !isCompound) {
=======
      if (!(childName in HelperNode) && !isCompound) {
      // if (UCRegex.test(childName) && !isCompound) {
>>>>>>> 85cab1fc
        // --- This must be a child component
        // maybe here or in the transformInnerElement function, after the compound comp check
        const childComponent = transformInnerElement(usesStack, child);
        if (childComponent) {
          if (!comp.children) {
            comp.children = [childComponent as ComponentDef];
          } else {
            if (typeof comp.children === "string") {
              comp.children = [comp.children as any, childComponent];
            } else if (Array.isArray(comp.children)) {
              comp.children.push(childComponent as any);
            }
          }
        }
        return;
      }

      // --- Element with a lowercase start letter, it must be some traits of the host component
      switch (childName) {
        case "property":
          collectElementHelper(
            usesStack,
            comp,
            child,

            (name) => (isComponent(comp) ? comp.props?.[name] : undefined),
            (name, value) => {
              if (!isComponent(comp)) return;
              comp.props ??= {};
              comp.props[name] = value;
            },
          );
          return;

        case "event":
          collectElementHelper(
            usesStack,
            comp,
            child,

            (name) => (isComponent(comp) ? comp.events?.[name] : undefined),
            (name, value) => {
              if (!isComponent(comp)) return;
              comp.events ??= {};
              comp.events[name] = value;
            },
            (name) => {
              if (onPrefixRegex.test(name)) {
                reportError("T008", name);
              }
            },
          );
          return;

        case "var":
          collectElementHelper(
            usesStack,
            comp,
            child,

            (name) => (isComponent(comp) ? comp.vars?.[name] : undefined),
            (name, value) => {
              if (!isComponent(comp)) return;
              comp.vars ??= {};
              comp.vars[name] = value;
            },
          );
          return;

        case "loaders":
          collectLoadersElements(usesStack, comp, child);
          return;

        case "uses":
          collectUsesElements(comp, child);
          return;

        case "method":
          collectElementHelper(
            usesStack,
            comp,
            child,

            (name) => (isComponent(comp) ? comp.api?.[name] : undefined),
            (name, value) => {
              comp.api ??= {};
              comp.api[name] = value;
            },
          );
          return;

        default:
          if (isComponentChild && !isCompound) {
            reportError("T009", childName);
          }
          return;
      }
    });

    namespaceStack.pop();

    if (!comp.script || comp.script.trim().length === 0) {
      // --- No (or whitespace only) script
      return;
    }

    // --- Run the parse and collect on scripts
    const parser = new Parser(comp.script);
    try {
      // --- We parse the module file to catch parsing errors
      parser.parseStatements();
      comp.scriptCollected = collectCodeBehindFromSource(
        "Main",
        comp.script,
        moduleResolver,
        (a) => a,
      );
    } catch (err) {
      if (parser.errors && parser.errors.length > 0) {
        comp.scriptError = parser.errors;
      } else {
        comp.scriptError = err;
      }
    }

    // --- We may have module parsing/execution errors
    const moduleErrors = comp.scriptCollected?.moduleErrors ?? {};
    if (Object.keys(moduleErrors).length > 0) {
      comp.scriptError = moduleErrors;
    }
  }

  function collectAttribute(comp: ComponentDef | CompoundComponentDef, attr: Node) {
    const { namespace, startSegment, name, value, unsegmentedName: nsKey } = segmentAttr(attr);

    if (namespace === "xmlns") {
      return addToNamespaces(namespaceStack, comp, nsKey, value);
    }

    const isCompound = !isComponent(comp);
    // --- Handle single-word attributes
    if (isCompound) {
      if (startSegment && startSegment !== "method" && startSegment !== "var") {
        reportError("T021");
        return;
      }

      if (name === "name" && !startSegment) {
        // --- We already processed name
        return;
      }

      // --- Compound components do not have any other attributable props
      if (!startSegment && name) {
        reportError("T021", name);
      }
      return;
    }

    // --- Recognize special attributes by component definition type
    switch (name) {
      case "id":
        comp.uid = value;
        return;
      case "testId":
        comp.testId = value;
        return;
      case "when":
        comp.when = value;
        return;
      default:
        if (startSegment === "var") {
          comp.vars ??= {};
          comp.vars[name] = value;
        } else if (startSegment === "method") {
          comp.api ??= {};
          comp.api[name] = value;
        } else if (startSegment === "event") {
          comp.events ??= {};
          comp.events[name] = value;
        } else if (onPrefixRegex.test(name)) {
          comp.events ??= {};
          const eventName = name[2].toLowerCase() + name.substring(3);
          comp.events[eventName] = value;
        } else {
          comp.props ??= {};
          comp.props[name] = value;
        }
        return;
    }
  }
  function collectObjectOrArray(usesStack: Map<string, string>[], children?: Node[]): any {
    let result: any = null;

    // --- No children, it's a null object
    if (!children) return result;
    let nestedElementType: string | null = null;

    children.forEach((child) => {
      if (child.kind === SyntaxKind.TextNode) {
        result = mergeValue(result, getText(child));
        return;
      }

      if (child.kind !== SyntaxKind.ElementNode) return;
      const childName = getComponentName(child, getText);
      // --- The only element names we accept are "field" or "item"
      if (childName !== "field" && childName !== "item") {
        reportError("T016");
        return;
      }

      if (childName === "field") {
        if (!nestedElementType) {
          // --- First nested element is "field", so we have an object
          nestedElementType = childName;
          result = {};
        } else if (nestedElementType !== childName) {
          reportError("T017");
          return;
        }
      } else if (childName === "item") {
        if (!nestedElementType) {
          // --- First nested element is "item", so we have an array
          nestedElementType = childName;
          result = [];
        } else if (nestedElementType !== childName) {
          reportError("T017");
          return;
        }
      }

      // --- Get the field value
      let valueInfo = collectValue(usesStack, child, childName === "field");
      if (!valueInfo) {
        return null;
      }

      // --- Does the field have a value?
      if (nestedElementType === "field") {
        result[valueInfo.name!] = valueInfo.value;
      } else {
        result.push(valueInfo.value);
      }
    });
    return result;
  }

  function collectValue(
    usesStack: Map<string, string>[],
    element: Node,
    allowName = true,
  ): { name?: string; value: any } | null {
    const elementName = getComponentName(element, getText);
    // --- Accept only "name", "value"
    const childNodes = getChildNodes(element);
    const nestedComponents = childNodes.filter(
      (c) => c.kind === SyntaxKind.ElementNode && UCRegex.test(getComponentName(c, getText)),
    );
    const nestedElements = childNodes.filter(
      (c) => c.kind === SyntaxKind.ElementNode && !UCRegex.test(getComponentName(c, getText)),
    );
    const attributes = getAttributes(element).map(segmentAttr);

    const attrProps = attributes.filter((attr) => propAttrs.indexOf(attr.name) >= 0);
    if (attributes.length > attrProps.length) {
      reportError("T011", elementName);
      return null;
    }

    // --- Validate the "name" usage
    const nameAttr = attrProps.find((attr) => attr.name === "name");
    if (allowName) {
      if (!nameAttr?.value) {
        reportError("T012", elementName);
        return null;
      }
    } else {
      if (nameAttr) {
        reportError("T018", elementName);
        return null;
      }
    }
    const name = nameAttr?.value;

    // --- Get the value attribute
    const valueAttr = attrProps.find((attr) => attr.name === "value");
    if (valueAttr && valueAttr.value === undefined) {
      reportError("T019", elementName);
      return null;
    }

    // --- Let's handle a special case, when the value is a component definition
    if (name && nestedComponents.length >= 1) {
      if (nestedElements.length > 0) {
        reportError("T020");
        return null;
      }
      // --- We expect a component definition here!
      const nestedComps = nestedComponents.map((nc) => transformInnerElement(usesStack, nc));
      return {
        name,
        value: nestedComps.length === 1 ? nestedComps[0] : nestedComps,
      };
    }

    // --- At this point, all attributes are ok, let's get the value.
    let value = valueAttr?.value;

    if (value === null) {
      return null;
    }

    if (typeof value === "string") {
      return { name, value };
    }

    return { name, value: collectObjectOrArray(usesStack, childNodes) };
  }

  function collectLoadersElements(
    usesStack: Map<string, string>[],
    comp: ComponentDef | CompoundComponentDef,
    loaders: Node,
  ): void {
    if (!isComponent(comp)) {
      reportError("T009", "loaders");
      return;
    }

    const children = getChildNodes(loaders);
    //todo: this check seems not necesarry
    if (children.length === 0) {
      comp.loaders ??= [];
    }

    const hasAttribute = loaders.children?.some((c) => c.kind === SyntaxKind.AttributeListNode);
    if (hasAttribute) {
      reportError("T014", "attributes");
      return;
    }

    children.forEach((loader) => {
      // --- Test is not supported
      if (loader.kind === SyntaxKind.TextNode) {
        reportError("T010", "loader");
        return;
      }

      // todo: is this needed?
      // --- Just for the sake of being sure...
      // if (loader.type !== "Element") return;

      const loaderDef = transformInnerElement(usesStack, loader) as ComponentDef;

      // --- Get the uid value
      if (!loaderDef.uid) {
        reportError("T013");
        return;
      }

      // --- Check props that a loader must not have
      if ((loaderDef as any).vars) {
        reportError("T014", "vars");
        return;
      }

      if ((loaderDef as any).loaders) {
        reportError("T014", "loaders");
        return;
      }

      if ((loaderDef as any).uses) {
        reportError("T014", "uses");
        return;
      }

      // --- Store this loader
      comp.loaders ??= [];
      comp.loaders.push(loaderDef);
    });
  }

  function collectElementHelper(
    usesStack: Map<string, string>[],
    comp: ComponentDef | CompoundComponentDef,
    child: Node,
    getter: (name: string) => any,
    setter: (name: string, value: string) => void,
    nameValidator?: (name: string) => void,
  ): void {
    // --- Compound component do not have a uses

    // --- Get the value
    const valueInfo = collectValue(usesStack, child);
    if (!valueInfo) {
      return;
    }

    // --- Extra name validation, if required so
    nameValidator?.(valueInfo?.name ?? "");

    const name = valueInfo.name!;
    const value = valueInfo.value;
    if (valueInfo?.value !== undefined) {
      setter(name, mergeValue(getter(name), value));
    } else {
      // --- Consider the value to be null; check optional child items
      const children = getChildNodes(child);
      const itemValue = collectObjectOrArray(usesStack, children);
      let updatedValue = getter(name);
      updatedValue = mergeValue(updatedValue, itemValue);
      setter(name, updatedValue);
    }
  }
  function collectUsesElements(comp: ComponentDef | CompoundComponentDef, uses: Node): void {
    // --- Compound component do not have a uses
    if (!isComponent(comp)) {
      reportError("T009", "uses");
      return;
    }

    const attributes = getAttributes(uses).map(segmentAttr);
    const valueAttr = attributes.find((attr) => attr.name === "value");
    if (!valueAttr?.value || attributes.length !== 1) {
      reportError("T015", "uses");
      return;
    }

    // --- Extract the value
    comp.uses ??= valueAttr.value.split(",").map((v) => v.trim());
  }

  function segmentAttr(attr: Node): {
    namespace?: string;
    startSegment?: string;
    name?: string;
    value: string;
    unsegmentedName: string;
  } {
    let key = attr.children![0];
    const hasNamespace = key.children!.length === 3;
    let namespace: undefined | string;
    if (hasNamespace) {
      namespace = getText(key.children![0]);
    }
    let unsegmentedName = getText(key.children![key.children!.length - 1]);
    const segments = unsegmentedName.split(".");
    if (segments.length > 2) {
      reportError("T007", attr, key);
    }

    let name: string | undefined;
    let startSegment: string | undefined;

    if (segments.length === 2) {
      startSegment = segments[0];
      name = segments[1];
      if (name.trim() === "") {
        reportError("T007", attr, name);
      }
    } else {
      //TODO: remove asigning name when name === unsegmentedName. It is there for backwards compat
      name = unsegmentedName;
    }
    const valueText = getText(attr.children![2]);
    const value = valueText.substring(1, valueText.length - 1);
    return { namespace, startSegment, name, value, unsegmentedName };
  }

  function parseEscapeCharactersInAttrValues(attrs: Node[]) {
    for (let attr of attrs) {
      const attrValue = attr.children![attr.children!.length - 1] as TransformNode;
      const escapedText = tryEscapeEntities(getText(attrValue));
      if (escapedText !== null) {
        attrValue.text = escapedText;
      }
    }
  }

  function prepNode(node: Node): Node {
    const childNodes: TransformNode[] = getChildNodes(node);
    const tagName = getComponentName(node, getText);
<<<<<<< HEAD
    const hasComponentName = UCRegex.test(tagName) || !helperTagNames.includes(tagName);
=======
    const hasComponentName = !(tagName in HelperNode);
>>>>>>> 85cab1fc
    const shouldUseTextNodeElement = hasComponentName || tagName === "property";
    const shouldCollapseWhitespace = tagName !== "event" && tagName !== "method";
    const attrs = getAttributes(node);

    desugarKeyOnlyAttrs(attrs);
    desugarQuotelessAttrs(attrs, getText);
    parseEscapeCharactersInAttrValues(attrs);
    parseEscapeCharactersInContent(childNodes);

    mergeConsecutiveTexts(childNodes, shouldCollapseWhitespace);
    let shouldUseCData = false;
    let hasScriptChild = false;

    for (let i = 0; i < childNodes.length; ++i) {
      const child = childNodes[i];
      let newChild: TransformNode;

      if (child.kind == SyntaxKind.Script) {
        hasScriptChild = true;
        continue;
      }
      if (child.kind === SyntaxKind.ElementNode) {
        newChild = prepNode(child);
        childNodes[i] = newChild;
        continue;
      }

      let textValue = getText(child);

      if (child.kind === SyntaxKind.StringLiteral) {
        textValue = textValue.slice(1, -1);
      } else if (child.kind === SyntaxKind.CData) {
        shouldUseCData = true;
      } else if (child.kind === SyntaxKind.TextNode) {
      }

      if (shouldUseTextNodeElement) {
        if (shouldUseCData) {
          newChild = createTextNodeCDataElement(textValue);
        } else {
          newChild = createTextNodeElement(textValue);
        }
      } else {
        newChild = {
          kind: SyntaxKind.TextNode,
          text: textValue,
        } as TransformNode;
      }
      childNodes[i] = newChild;
    }

    const helperNodes = [];
    const otherNodes = [];
    let hasComponentChild = false;
    for (const child of childNodes) {
      if (child.kind === SyntaxKind.ElementNode){
        let compName: string = getComponentName(child, getText) ?? undefined;
        if (compName in HelperNode){
          helperNodes.push(child)
          continue;
        }
        hasComponentChild = true;
      }
      otherNodes.push(child)
    }

    if (hasScriptChild && hasComponentChild) {
      const fragment = wrapWithFragment(otherNodes);
      helperNodes.push(fragment);
      return withNewChildNodes(node, helperNodes);
    }

    return node;
  }

  function collapseWhitespace(childNodes: TransformNode[]) {
    for (let i = 0; i < childNodes.length; ++i) {
      if (
        childNodes[i].kind === SyntaxKind.StringLiteral ||
        childNodes[i].kind === SyntaxKind.TextNode
      ) {
        //the union is the same as \s , but took \u00a0 (non breaking space) out
        //source https://developer.mozilla.org/en-US/docs/Web/JavaScript/Guide/Regular_expressions/Cheatsheet
        const allSubsequentWsExceptNonBreakingSpace =
          /[\f\n\r\t\v\u0020\u1680\u2000-\u200a\u2028\u2029\u202f\u205f\u3000\ufeff]+/g;
        childNodes[i].text = getText(childNodes[i]).replace(
          allSubsequentWsExceptNonBreakingSpace,
          " ",
        );
      }
    }
  }

  function stripCDataWrapper(childNodes: TransformNode[]) {
    for (let i = 0; i < childNodes.length; ++i) {
      if (childNodes[i].kind === SyntaxKind.CData) {
        childNodes[i].text = getText(childNodes[i]).slice(CDATA_PREFIX_LEN, -CDATA_POSTFIX_LEN);
      }
    }
  }

  function parseEscapeCharactersInContent(childNodes: TransformNode[]) {
    for (let node of childNodes) {
      if (node.kind === SyntaxKind.StringLiteral || node.kind === SyntaxKind.TextNode) {
        const escapedText = tryEscapeEntities(getText(node));
        if (escapedText !== null) {
          node.text = escapedText;
        }
      }
    }
  }

  function tryEscapeEntities(text: string): string | null {
    let newText = "";
    let startOfSubstr = 0;
    for (let i = 0; i < text.length; ++i) {
      if (text.charCodeAt(i) === CharacterCodes.ampersand) {
        switch (text.charCodeAt(i + 1)) {
          //&a
          case CharacterCodes.a:
            switch (text.charCodeAt(i + 2)) {
              //am
              case CharacterCodes.m:
                //amp;
                if (
                  text.charCodeAt(i + 3) === CharacterCodes.p &&
                  text.charCodeAt(i + 4) === CharacterCodes.semicolon
                ) {
                  newText = newText + text.substring(startOfSubstr, i) + "&";
                  i += 4;
                  startOfSubstr = i + 1;
                }
                break;
              //ap
              case CharacterCodes.p:
                //apos;
                if (
                  text.charCodeAt(i + 3) === CharacterCodes.o &&
                  text.charCodeAt(i + 4) === CharacterCodes.s &&
                  text.charCodeAt(i + 5) === CharacterCodes.semicolon
                ) {
                  newText = newText + text.substring(startOfSubstr, i) + "'";
                  i += 5;
                  startOfSubstr = i + 1;
                }
                break;
            }
            break;
          //&g
          case CharacterCodes.g:
            //\gt;
            if (
              text.charCodeAt(i + 2) === CharacterCodes.t &&
              text.charCodeAt(i + 3) === CharacterCodes.semicolon
            ) {
              newText = newText + text.substring(startOfSubstr, i) + ">";
              i += 3;
              startOfSubstr = i + 1;
            }
            break;
          //&l
          case CharacterCodes.l:
            //&lt;
            if (
              text.charCodeAt(i + 2) === CharacterCodes.t &&
              text.charCodeAt(i + 3) === CharacterCodes.semicolon
            ) {
              newText = newText + text.substring(startOfSubstr, i) + "<";
              i += 3;
              startOfSubstr = i + 1;
            }
            break;
          //&q
          case CharacterCodes.q:
            //&quot;
            if (
              text.charCodeAt(i + 2) === CharacterCodes.u &&
              text.charCodeAt(i + 3) === CharacterCodes.o &&
              text.charCodeAt(i + 4) === CharacterCodes.t &&
              text.charCodeAt(i + 5) === CharacterCodes.semicolon
            ) {
              newText = newText + text.substring(startOfSubstr, i) + '"';
              i += 5;
              startOfSubstr = i + 1;
            }
            break;
          //&n
          case CharacterCodes.n:
            //&nbsp;
            if (
              text.charCodeAt(i + 2) === CharacterCodes.b &&
              text.charCodeAt(i + 3) === CharacterCodes.s &&
              text.charCodeAt(i + 4) === CharacterCodes.p &&
              text.charCodeAt(i + 5) === CharacterCodes.semicolon
            ) {
              newText = newText + text.substring(startOfSubstr, i) + "\xa0";
              i += 5;
              startOfSubstr = i + 1;
            }
            break;
        }
      }
    }
    if (startOfSubstr === 0) {
      return null;
    }
    newText += text.substring(startOfSubstr);
    return newText;
  }

  function mergeConsecutiveTexts(childNodes: TransformNode[], shouldCollapseWs: boolean) {
    if (shouldCollapseWs) {
      collapseWhitespace(childNodes);
    }
    stripCDataWrapper(childNodes);

    for (let i = childNodes.length - 1; i > 0; --i) {
      const node = childNodes[i - 1];
      const nextNode = childNodes[i];

      if (node.kind === SyntaxKind.StringLiteral && nextNode.kind === SyntaxKind.CData) {
        childNodes[i - 1] = {
          kind: SyntaxKind.CData,
          text: getText(node).slice(1, -1) + getText(nextNode),
        } as TransformNode;
        childNodes.pop();
      } else if (node.kind === SyntaxKind.CData && nextNode.kind === SyntaxKind.StringLiteral) {
        childNodes[i - 1] = {
          kind: SyntaxKind.CData,
          text: getText(node) + getText(nextNode).slice(1, -1),
        } as TransformNode;
        childNodes.pop();
      } else if (node.kind === SyntaxKind.CData && nextNode.kind === SyntaxKind.TextNode) {
        childNodes[i - 1] = {
          kind: SyntaxKind.CData,
          text: getText(node) + getText(nextNode),
        } as TransformNode;
        childNodes.pop();
      } else if (node.kind === SyntaxKind.CData && nextNode.kind === SyntaxKind.CData) {
        childNodes[i - 1] = {
          kind: SyntaxKind.CData,
          text: getText(node) + getText(nextNode),
        } as TransformNode;
        childNodes.pop();
      } else if (node.kind === SyntaxKind.TextNode && nextNode.kind === SyntaxKind.TextNode) {
        if (getText(node).endsWith(" ") && getText(nextNode).startsWith(" ")) {
          node.text = getText(node).trimEnd();
        }
        childNodes[i - 1] = {
          kind: SyntaxKind.TextNode,
          text: getText(node) + getText(nextNode),
        } as TransformNode;
        childNodes.pop();
      } else if (node.kind === SyntaxKind.TextNode && nextNode.kind === SyntaxKind.CData) {
        childNodes[i - 1] = {
          kind: SyntaxKind.CData,
          text: getText(node) + getText(nextNode),
        } as TransformNode;
        childNodes.pop();
      }
    }
  }
}

function createTextNodeCDataElement(textValue: string): Node {
  return {
    kind: SyntaxKind.ElementNode,
    children: [
      { kind: SyntaxKind.OpenNodeStart },
      {
        kind: SyntaxKind.TagNameNode,
        children: [{ kind: SyntaxKind.Identifier, text: "TextNodeCData" }],
      },
      {
        kind: SyntaxKind.AttributeListNode,
        children: [
          {
            kind: SyntaxKind.AttributeNode,
            children: [
              {
                kind: SyntaxKind.AttributeKeyNode,
                children: [{ kind: SyntaxKind.Identifier, text: "value" }],
              },
              { kind: SyntaxKind.Equal },
              { kind: SyntaxKind.Identifier, text: `"${textValue}"` },
            ],
          },
        ],
      },
      { kind: SyntaxKind.NodeClose },
    ],
  } as Node;
}

function createTextNodeElement(textValue: string): Node {
  return {
    kind: SyntaxKind.ElementNode,
    children: [
      { kind: SyntaxKind.OpenNodeStart },
      {
        kind: SyntaxKind.TagNameNode,
        children: [{ kind: SyntaxKind.Identifier, text: "TextNode" }],
      },
      {
        kind: SyntaxKind.AttributeListNode,
        children: [
          {
            kind: SyntaxKind.AttributeNode,
            children: [
              {
                kind: SyntaxKind.AttributeKeyNode,
                children: [{ kind: SyntaxKind.Identifier, text: "value" }],
              },
              { kind: SyntaxKind.Equal },
              { kind: SyntaxKind.Identifier, text: `"${textValue}"` },
            ],
          },
        ],
      },
      { kind: SyntaxKind.NodeClose },
    ],
  } as Node;
}

/**
 * Reports the specified error
 * @param errorCode Error code
 * @param options Error message options
 */
function reportError(errorCode: ErrorCodes, ...options: any[]): void {
  let errorText: string = errorMessages[errorCode] ?? "Unknown error";
  if (options) {
    options.forEach((o, idx) => (errorText = replace(errorText, `{${idx}}`, o.toString())));
  }
  throw new ParserError(errorText, errorCode);

  function replace(input: string, placeholder: string, replacement: string): string {
    do {
      input = input.replace(placeholder, replacement);
    } while (input.includes(placeholder));
    return input;
  }
}

function isComponent(obj: ComponentDef | CompoundComponentDef): obj is ComponentDef {
  return (obj as any).type;
}

function mergeValue(oldValue: any, itemValue: any): any {
  if (oldValue) {
    if (Array.isArray(oldValue)) {
      if (typeof oldValue === "string") {
        return [oldValue, itemValue];
      } else {
        oldValue.push(itemValue);
        return oldValue;
      }
    } else {
      return [oldValue, itemValue];
    }
  } else {
    return itemValue;
  }
}

function wrapWithFragment(wrappedChildren: Node[]): TransformNode {
  const nameNode = {
    kind: SyntaxKind.TagNameNode,
    children: [{ kind: SyntaxKind.Identifier, text: "Fragment" }],
  };
  return {
    kind: SyntaxKind.ElementNode,
    start: wrappedChildren[0].start,
    pos: wrappedChildren[0].pos,
    end: wrappedChildren[wrappedChildren.length - 1].end,
    children: [
      { kind: SyntaxKind.OpenNodeStart },
      nameNode,
      { kind: SyntaxKind.NodeEnd },
      { kind: SyntaxKind.ContentListNode, children: wrappedChildren },
      { kind: SyntaxKind.CloseNodeStart },
      nameNode,
      { kind: SyntaxKind.NodeEnd },
    ],
  } as TransformNode;
}

function getAttributes(node: Node): Node[] {
  return node.children?.find((c) => c.kind === SyntaxKind.AttributeListNode)?.children ?? [];
}

function getChildNodes(node: Node): Node[] {
  return node.children?.find((c) => c.kind === SyntaxKind.ContentListNode)?.children ?? [];
}

function withNewChildNodes(node: Node, newChildren: Node[]) {
  const childrenListIdx = node.children?.findIndex((c) => c.kind === SyntaxKind.ContentListNode);
  if (childrenListIdx === undefined || childrenListIdx === -1) {
    return node;
  }
  return {
    ...node,
    children: [
      ...node.children!.slice(0, childrenListIdx),
      { ...node.children![childrenListIdx], children: newChildren },
      ...node.children!.slice(childrenListIdx),
    ],
  };
}

function desugarKeyOnlyAttrs(attrs: Node[]) {
  for (let attr of attrs) {
    if (attr.children?.length === 1) {
      const eq = {
        kind: SyntaxKind.Equal,
      } as Node;
      const value = {
        kind: SyntaxKind.StringLiteral,
        text: '"true"',
      } as TransformNode;
      attr.children!.push(eq, value);
    }
  }
}
function desugarQuotelessAttrs(attrs: Node[], getText: GetText) {
  for (let attr of attrs) {
    const attrValue = attr.children?.[2] as TransformNode;
    if (attr.children?.[2]?.kind === SyntaxKind.Identifier) {
      attrValue.text = '"' + getText(attrValue) + '"';
    }
  }
}

function addToNamespaces(
  namespaceStack: Map<string, string>[],
  comp: any,
  nsKey: string,
  value: string,
) {
  let nsCommaSeparated = value.split(":");
  if (nsCommaSeparated.length > 2) {
    return reportError("T028", value, "Namespace cannot contain multiple ':' (colon).");
  }

  let nsValue = value;
  if (nsCommaSeparated.length === 2) {
    if (nsCommaSeparated[0] != COMPONENT_NAMESPACE_SCHEME) {
      return reportError("T029", value, COMPONENT_NAMESPACE_SCHEME);
    }
    nsValue = nsCommaSeparated[1];
  }

  if (nsValue.includes("#")) {
    return reportError("T028", nsValue, "Namespace cannot contain character '#'.");
  }

  switch (nsValue) {
    case COMPONENT_NAMESPACE_SCHEME:
      nsValue = nsKey;
      break;
    case APP_NS_KEY:
      nsValue = APP_NS_VALUE;
      break;
    case CORE_NS_KEY:
      nsValue = CORE_NS_VALUE;
      break;
  }

  const compNamespaces = namespaceStack[namespaceStack.length - 1];
  if (compNamespaces.has(nsKey)) {
    return reportError("T025", nsKey);
  }
  compNamespaces.set(nsKey, nsValue);

  comp.namespaces ??= {};
  comp.namespaces[nsKey] = nsValue;
}

function getTopLvlElement(node: Node, getText: GetText): Node {
  // --- Check that the nodes contains exactly only a single component root element before the EoF token
  if (node.children!.length !== 2) {
    reportError("T001");
  }

  // --- Ensure it's a component
  const element = node.children![0];
  if (element.kind !== SyntaxKind.ElementNode) {
    reportError("T001");
  }
<<<<<<< HEAD

  const name = getComponentName(element, getText);
  // if (!UCRegex.test(name)) {
  //   reportError("T002");
  // }
=======
>>>>>>> 85cab1fc
  return element;
}

function getComponentName(node: Node, getText: GetText) {
  const nameTokens = node.children!.find((c) => c.kind === SyntaxKind.TagNameNode)!.children!;
  const name = getText(nameTokens.at(-1));
  return name;
}

function getNamespaceResolvedComponentName(
  node: Node,
  getText: GetText,
  namespaceStack: Map<string, string>[],
) {
  const nameTokens = node.children!.find((c) => c.kind === SyntaxKind.TagNameNode)!.children!;
  const name = getText(nameTokens.at(-1));

<<<<<<< HEAD
  // if (!UCRegex.test(name)) {
  //   reportError("T002");
  // }

=======
>>>>>>> 85cab1fc
  if (nameTokens.length === 1) {
    return name;
  }

  const namespace = getText(nameTokens[0]);

  if (namespaceStack.length === 0) {
    reportError("T026");
  }

  let resolvedNamespace = undefined;
  for (let i = namespaceStack.length - 1; i >= 0; --i) {
    resolvedNamespace = namespaceStack[i].get(namespace);
    if (resolvedNamespace !== undefined) {
      break;
    }
  }
  if (resolvedNamespace === undefined) {
    reportError("T027", namespace);
  }

  return resolvedNamespace + "." + name;
}<|MERGE_RESOLUTION|>--- conflicted
+++ resolved
@@ -8,6 +8,7 @@
 import { Parser } from "../scripting/Parser";
 import { collectCodeBehindFromSource } from "../scripting/code-behind-collect";
 import { CharacterCodes } from "./CharacterCodes";
+import { Stack } from "../..";
 import type { GetText } from "./parser";
 
 export const COMPOUND_COMP_ID = "Component";
@@ -22,8 +23,6 @@
 const APP_NS_VALUE = "#app-ns";
 const CORE_NS_KEY = "core-ns";
 const CORE_NS_VALUE = "#xmlui-core-ns";
-
-const helperTagNames = ["property", "event", "var", "uses", "method", "loaders", "field"];
 
 /** Nodes which got modified or added during transformation keep their own text,
  * since they are not present in the original source text */
@@ -52,7 +51,7 @@
     return node.text ?? originalGetText(node);
   };
 
-  const element = getTopLvlElement(node, getText);
+  const element = getTopLvlElement(node, getText)
   const preppedElement = prepNode(element);
   const usesStack: Map<string, string>[] = [];
   const namespaceStack: Map<string, string>[] = [];
@@ -91,7 +90,7 @@
     const name = getNamespaceResolvedComponentName(node, getText, namespaceStack);
 
     if (name === COMPOUND_COMP_ID) {
-      reportError("T006");
+      reportError("T006")
     }
 
     let component: ComponentDef = {
@@ -110,7 +109,8 @@
     return component;
   }
 
-  function collectCompoundComponent(node: Node) {
+  function collectCompoundComponent(node: Node){
+
     const attrs = getAttributes(node).map(segmentAttr);
     // --- Validate component name
     const compoundName = attrs.find((attr) => attr.name === "name");
@@ -144,18 +144,8 @@
     const children = getChildNodes(node);
 
     // --- Get the single component definition
-<<<<<<< HEAD
-    const nestedComponents = children.filter((child) => {
-      const compName = getComponentName(child, getText);
-      return (
-        child.kind === SyntaxKind.ElementNode &&
-        (UCRegex.test(getComponentName(child, getText)) || !helperTagNames.includes(compName))
-      );
-    });
-=======
     const nestedComponents = children.filter(
       (child) => child.kind === SyntaxKind.ElementNode && !(getComponentName(child, getText) in HelperNode));
->>>>>>> 85cab1fc
     if (nestedComponents.length === 0) {
       nestedComponents.push(createTextNodeElement(""));
     }
@@ -167,13 +157,8 @@
         const childName = getComponentName(child, getText);
         if (childName === "var") {
           nestedVars.push(child);
-<<<<<<< HEAD
-        } else if (!UCRegex.test(childName) || helperTagNames.includes(childName)) {
-          childrenToCollect.push(child);
-=======
         } else if (childName in HelperNode) {
           nonVarHelperNodes.push(child);
->>>>>>> 85cab1fc
         }
       }
     }
@@ -194,7 +179,10 @@
         addToNamespaces(namespaceStack, element, attr.unsegmentedName, attr.value);
       });
 
-    let nestedComponent: ComponentDef = transformInnerElement(usesStack, element)! as ComponentDef;
+    let nestedComponent: ComponentDef = transformInnerElement(
+      usesStack,
+      element,
+    )! as ComponentDef;
     namespaceStack.pop();
 
     const component: CompoundComponentDef = {
@@ -226,7 +214,7 @@
     const nodeClone: Node = withNewChildNodes(node, nonVarHelperNodes);
     collectTraits(usesStack, component, nodeClone);
     return component;
-  }
+}
 
   /**
    * Collects component traits from attributes and child elements
@@ -284,13 +272,8 @@
       }
 
       // --- Element name starts with an uppercase letter
-<<<<<<< HEAD
-      const isComponentChild = UCRegex.test(childName) || !helperTagNames.includes(childName);
-      if (isComponentChild && !isCompound) {
-=======
       if (!(childName in HelperNode) && !isCompound) {
       // if (UCRegex.test(childName) && !isCompound) {
->>>>>>> 85cab1fc
         // --- This must be a child component
         // maybe here or in the transformInnerElement function, after the compound comp check
         const childComponent = transformInnerElement(usesStack, child);
@@ -383,9 +366,7 @@
           return;
 
         default:
-          if (isComponentChild && !isCompound) {
-            reportError("T009", childName);
-          }
+          reportError("T009", childName);
           return;
       }
     });
@@ -774,11 +755,7 @@
   function prepNode(node: Node): Node {
     const childNodes: TransformNode[] = getChildNodes(node);
     const tagName = getComponentName(node, getText);
-<<<<<<< HEAD
-    const hasComponentName = UCRegex.test(tagName) || !helperTagNames.includes(tagName);
-=======
     const hasComponentName = !(tagName in HelperNode);
->>>>>>> 85cab1fc
     const shouldUseTextNodeElement = hasComponentName || tagName === "property";
     const shouldCollapseWhitespace = tagName !== "event" && tagName !== "method";
     const attrs = getAttributes(node);
@@ -1257,7 +1234,7 @@
   comp.namespaces[nsKey] = nsValue;
 }
 
-function getTopLvlElement(node: Node, getText: GetText): Node {
+function getTopLvlElement(node: Node, getText: GetText): Node{
   // --- Check that the nodes contains exactly only a single component root element before the EoF token
   if (node.children!.length !== 2) {
     reportError("T001");
@@ -1268,14 +1245,6 @@
   if (element.kind !== SyntaxKind.ElementNode) {
     reportError("T001");
   }
-<<<<<<< HEAD
-
-  const name = getComponentName(element, getText);
-  // if (!UCRegex.test(name)) {
-  //   reportError("T002");
-  // }
-=======
->>>>>>> 85cab1fc
   return element;
 }
 
@@ -1285,21 +1254,10 @@
   return name;
 }
 
-function getNamespaceResolvedComponentName(
-  node: Node,
-  getText: GetText,
-  namespaceStack: Map<string, string>[],
-) {
+function getNamespaceResolvedComponentName(node: Node, getText: GetText, namespaceStack: Map<string, string>[]) {
   const nameTokens = node.children!.find((c) => c.kind === SyntaxKind.TagNameNode)!.children!;
   const name = getText(nameTokens.at(-1));
 
-<<<<<<< HEAD
-  // if (!UCRegex.test(name)) {
-  //   reportError("T002");
-  // }
-
-=======
->>>>>>> 85cab1fc
   if (nameTokens.length === 1) {
     return name;
   }
