import React, { useCallback, useEffect, useMemo, useRef, useState } from "react";
import { BrowserRouter, HashRouter, MemoryRouter } from "react-router-dom";
import { useLocation, useNavigate } from "@remix-run/react";
import { QueryClient, QueryClientProvider } from "@tanstack/react-query";
import { get } from "lodash-es";
import { Helmet, HelmetProvider } from "react-helmet-async";
import toast from "react-hot-toast";
import { enableMapSet } from "immer";

import type { ComponentDef, CompoundComponentDef, ComponentLike } from "@abstractions/ComponentDefs";
import type { MemoedVars } from "./abstractions/ComponentRenderer";
import type { ActionRendererDef } from "@abstractions/ActionDefs";
import type { ContainerComponentDef } from "./container/ContainerComponentDef";
import type { ApiInterceptorDefinition } from "@components-core/interception/abstractions";
import type { AppContextObject } from "@abstractions/AppContextDefs";
import type { ThemeDefinition, ThemeTone } from "@components-core/theming/abstractions";
import type { IAppStateContext } from "@components/App/AppStateContext";
import type { ComponentRendererDef } from "@abstractions/RendererDefs";

import { ErrorBoundary } from "./ErrorBoundary";
import ThemeProvider from "@components-core//theming/ThemeProvider";
import { renderRoot } from "./container/Container";
import { delay } from "@components-core/utils/misc";
import { unPackTree } from "./utils/treeUtils";
import { EMPTY_OBJECT } from "@components-core/constants";
import { IconProvider } from "@components/IconProvider";
import { differenceInMinutes, isSameDay, isThisYear, isToday } from "date-fns";
import { AppContext } from "@components-core/AppContext";
import { useApiInterceptorContext } from "@components-core/interception/useApiInterceptorContext";
import { getVarKey } from "@components-core/theming/themeVars";
import { resetErrors } from "@components-core/reportEngineError";
import { useThemes } from "@components-core/theming/ThemeContext";
import { dateFunctions } from "./appContext/date-functions";
import { miscellaneousUtils } from "./appContext/misc-utils";
import { useComponentRegistry } from "@components/ViewComponentRegistryContext";
import { ThemeToneKeys } from "@components-core/theming/abstractions";
import { ComponentProvider } from "@components/ComponentProvider";
import { ConfirmationModalContextProvider, useConfirm } from "@components/ModalDialog/ConfirmationModalContextProvider";
import { AppStateContext } from "@components/App/AppStateContext";
import {
  useDocumentKeydown,
  useIsomorphicLayoutEffect,
  useMediaQuery,
  useIsInIFrame,
  useIsWindowFocused,
} from "./utils/hooks";
<<<<<<< HEAD
import { InspectorContext, InspectorProvider } from "@components-core/InspectorContext";
import { l } from "msw/lib/core/GraphQLHandler-b42ca96f";
=======
import { InspectorProvider } from "@components-core/InspectorContext";
>>>>>>> 737fee51

// --- We want to enable the produce method of `immer` on Map objects
enableMapSet();

// =====================================================================================================================
/**
 * The properties of the root component
 */
export type RootComponentProps = {
  /**
   * View component definition
   */
  node: ComponentLike;

  /**
   * Display the component in preview mode?
   */
  previewMode?: boolean;
  servedFromSingleFile?: boolean;

  /**
   * The name used as the base name in the router definition
   */
  baseName?: string;

  /**
   * An object that describes how other external components extend the application with external components
   */
  contributes: ContributesDefinition;

  /**
   * Arbitrary set of global properties
   */
  globalProps?: GlobalProps;
  resources?: Record<string, string>;

  /**
   * Indicates that the root component represents a standalone application
   */
  standalone?: boolean;
  decorateComponentsWithTestId?: boolean;
  debugEnabled?: boolean;

  apiInterceptor?: ApiInterceptorDefinition;

  defaultTheme?: string;
  defaultTone?: ThemeTone;
  resourceMap?: Record<string, string>;
  sources?: Record<string, string>;
};

// =====================================================================================================================
/**
 * This type represents an arbitrary set of global properties (name and value pairs).
 */
export type GlobalProps = Record<string, any>;

// External contributions to the application (provided by a contributing package)
export type ContributesDefinition = {
  // Component definitions
  components?: ComponentRendererDef[];

  // Action definitions
  actions?: ActionRendererDef[];

  // Compound component definitions
  compoundComponents?: CompoundComponentDef[];

  // Themes extending the current ones
  themes?: ThemeDefinition[];
};

// =====================================================================================================================
/**
 * We use this object in the app context to represent the `QlientQuery` of the react-query package.
 */
const queryClient = new QueryClient({
  defaultOptions: {
    queries: {
      refetchOnWindowFocus: false,
    },
  },
});

const Transforms = {
  unPackTree,
};

const Utils = {
  getByPath: get,
};

const DateUtils = {
  differenceInMinutes: (date1: string | Date, date2: string | Date) => {
    return differenceInMinutes(new Date(date1), new Date(date2));
  },
  isSameDay: (dateLeft: string | Date | undefined, dateRight: string | Date | undefined) => {
    // console.log("IS SAME DAY", dateLeft, dateRight);
    if (!dateLeft || !dateRight) {
      return false;
    }
    return isSameDay(new Date(dateLeft), new Date(dateRight));
  },
  isToday: (date: string | Date | number) => {
    return isToday(new Date(date));
  },
  isThisYear: (date: string | Date | number) => {
    return isThisYear(new Date(date));
  },
};

function handleError(error: Error | string) {
  toast.error(typeof error === "string" ? error : error.message || "Something went wrong");
}

/**
 *  This React component implements the innermost part of the root component with access to the app and view state
 *  contexts.
 */
function RootContentComponent({
  rootContainer,
  routerBaseName,
  globalProps,
  standalone,
  decorateComponentsWithTestId,
  debugEnabled,
}: {
  rootContainer: ContainerComponentDef;
  routerBaseName: string;
  globalProps?: GlobalProps;
  standalone?: boolean;
  decorateComponentsWithTestId?: boolean;
  debugEnabled?: boolean;
}) {
  const [localLoggedInUser, setLocalLoggedInUser] = useState(null);
  const componentRegistry = useComponentRegistry();
  const navigate = useNavigate();
  const { confirm } = useConfirm();
  const { activeThemeId, activeThemeTone, setActiveThemeId, setActiveThemeTone, availableThemeIds, root } = useThemes();

  useDocumentKeydown((event: KeyboardEvent) => {
    if (event.code === "KeyT" && event.altKey && event.ctrlKey && event.shiftKey) {
      setActiveThemeId(availableThemeIds[(availableThemeIds.indexOf(activeThemeId) + 1) % availableThemeIds.length]);
    }
    if (event.code === "KeyO" && event.altKey && event.ctrlKey && event.shiftKey) {
      setActiveThemeTone(ThemeToneKeys[(ThemeToneKeys.indexOf(activeThemeTone) + 1) % ThemeToneKeys.length]);
    }
  });

  // --- We use the state variables to store the current media query values
  const [maxWidthPhone, setMaxWidthPhone] = useState("0");
  const [maxWidthPhoneLower, setMaxWidthPhoneLower] = useState("0");
  const [maxWidthLandscapePhone, setMaxWidthLandscapePhone] = useState("0");
  const [maxWidthLandscapePhoneLower, setMaxWidthLandscapePhoneLower] = useState("0");
  const [maxWidthTablet, setMaxWidthTablet] = useState("0");
  const [maxWidthTabletLower, setMaxWidthTabletLower] = useState("0");
  const [maxWidthDesktop, setMaxWidthDesktop] = useState("0");
  const [maxWidthDesktopLower, setMaxWidthDesktopLower] = useState("0");
  const [maxWidthLargeDesktop, setMaxWidthLargeDesktop] = useState("0");
  const [maxWidthLargeDesktopLower, setMaxWidthLargeDesktopLower] = useState("0");

  const createLowerDimension = (dimension: string) => {
    const match = dimension.match(/^(\d+)px$/);
    return match ? `${parseInt(match[1]) - 0.02}px` : "0";
  }

  // we sync with the theme variable value (because we can't use css var in media queries)
  useIsomorphicLayoutEffect(() => {
    const mwPhone = getComputedStyle(root!).getPropertyValue(getVarKey("media-max-width-phone"));
    setMaxWidthPhone(mwPhone);
    setMaxWidthPhoneLower(createLowerDimension(mwPhone));
    const mwLandscapePhone = getComputedStyle(root!).getPropertyValue(getVarKey("media-max-width-landscape-phone"));
    setMaxWidthLandscapePhone(mwLandscapePhone);
    setMaxWidthLandscapePhoneLower(createLowerDimension(mwLandscapePhone));
    const mwTablet = getComputedStyle(root!).getPropertyValue(getVarKey("media-max-width-tablet"));
    setMaxWidthTablet(mwTablet);
    setMaxWidthTabletLower(createLowerDimension(mwTablet));
    const mwDesktop = getComputedStyle(root!).getPropertyValue(getVarKey("media-max-width-desktop"));
    setMaxWidthDesktop(mwDesktop);
    setMaxWidthDesktopLower(createLowerDimension(mwDesktop));
    const mwLargeDesktop = getComputedStyle(root!).getPropertyValue(getVarKey("media-max-width-large-desktop"));
    setMaxWidthLargeDesktop(mwLargeDesktop);
    setMaxWidthLargeDesktopLower(createLowerDimension(mwLargeDesktop));
  }, [activeThemeId, root]);

  const isViewportPhone = useMediaQuery(`(max-width: ${maxWidthPhoneLower})`);
  const isViewportLandscapePhone = useMediaQuery(
    `(min-width: ${maxWidthPhone}) and (max-width: ${maxWidthLandscapePhoneLower})`,
  );
  const isViewportTablet = useMediaQuery(`(min-width: ${maxWidthLandscapePhone}) and (max-width: ${maxWidthTabletLower})`);
  const isViewportDesktop = useMediaQuery(`(min-width: ${maxWidthTablet}) and (max-width: ${maxWidthDesktopLower})`);
  const isViewportLargeDesktop = useMediaQuery(
    `(min-width: ${maxWidthDesktop}) and (max-width: ${maxWidthLargeDesktopLower})`,
  );
  const isViewportXlDesktop = useMediaQuery(`(min-width: ${maxWidthLargeDesktop})`);

  const isInIFrame = useIsInIFrame();
  const isWindowFocused = useIsWindowFocused();
  const apiInterceptorContext = useApiInterceptorContext();

  const location = useLocation();
  const lastHash = useRef("");

  // listen to location change using useEffect with location as dependency
  // https://jasonwatmore.com/react-router-v6-listen-to-location-route-change-without-history-listen
  useEffect(() => {
    if (location.hash) {
      lastHash.current = location.hash.slice(1); // safe hash for further use after navigation
    }

    if (lastHash.current) {
      setTimeout(() => {
        document.getElementById(lastHash.current)?.scrollIntoView({ behavior: "instant", block: "start" });
        lastHash.current = "";
      }, 100);
    }
  }, [location]);

  const Actions = useMemo(() => {
    const ret: Record<string, any> = {
      _SUPPORT_IMPLICIT_CONTEXT: true,
    };
    for (const [key, value] of componentRegistry.actionFunctions) {
      ret[key] = value;
    }
    return ret;
  }, [componentRegistry.actionFunctions]);

  const embed = useMemo(() => {
    return {
      isInIFrame: isInIFrame,
    };
  }, [isInIFrame]);

  const environment = useMemo(() => {
    return {
      isWindowFocused,
    };
  }, [isWindowFocused]);

  const mediaSize = useMemo(() => {
    return {
      phone: isViewportPhone,
      landscapePhone: isViewportLandscapePhone,
      tablet: isViewportTablet,
      desktop: isViewportDesktop,
      largeDesktop: isViewportLargeDesktop,
      xlDesktop: isViewportXlDesktop,
      smallScreen: isViewportPhone || isViewportLandscapePhone || isViewportTablet,
      largeScreen: !(isViewportPhone || isViewportLandscapePhone || isViewportTablet),
    };
  }, [
    isViewportPhone,
    isViewportLandscapePhone,
    isViewportTablet,
    isViewportDesktop,
    isViewportLargeDesktop,
    isViewportXlDesktop,
  ]);

  const globals = useMemo(() => {
    return globalProps ? { ...globalProps } : EMPTY_OBJECT;
  }, [globalProps]);

  const appContextValue = useMemo(() => {
    const ret: AppContextObject = {
      ...dateFunctions,
      ...miscellaneousUtils,
      navigate,
      confirm,
      signError: handleError,
      toast: toast,
      loggedInUser: localLoggedInUser,
      setLoggedInUser: setLocalLoggedInUser,
      queryClient,
      routerBaseName,
      standalone,
      decorateComponentsWithTestId,
      debugEnabled,
      activeThemeUid: activeThemeId,
      activeThemeTone: activeThemeTone,
      availableThemeUids: availableThemeIds,
      globals,
      delay,
      Actions,
      Transforms,
      Utils,
      DateUtils,
      embed,
      environment,
      mediaSize,
      apiInterceptorContext,
      setTheme: setActiveThemeId,
      setTone: setActiveThemeTone,
    };
    return ret;
  }, [
    Actions,
    activeThemeId,
    activeThemeTone,
    apiInterceptorContext,
    availableThemeIds,
    confirm,
    decorateComponentsWithTestId,
    embed,
    environment,
    globals,
    localLoggedInUser,
    mediaSize,
    navigate,
    routerBaseName,
    setActiveThemeId,
    setActiveThemeTone,
    standalone,
  ]);

  const [appState, setAppState] = useState<Record<string, Record<string, any>>>(EMPTY_OBJECT);
  const registerAppState = useCallback((bucket: string, initialValue: any) => {
    setAppState((prev) => {
      return { ...prev, [bucket]: initialValue };
    });
  }, []);

  const update = useCallback((bucket: string, patch: any) => {
    setAppState((prev) => {
      return {
        ...prev,
        [bucket]: {
          ...(prev[bucket] || {}),
          ...patch,
        },
      };
    });
  }, []);

  const appStateContextValue: IAppStateContext = useMemo(() => {
    return {
      registerAppState,
      appState,
      update,
    };
  }, [appState, registerAppState, update]);

  const memoedVars = useRef<MemoedVars>(new Map());

  return (
    <AppContext.Provider value={appContextValue}>
      <AppStateContext.Provider value={appStateContextValue}>
        {renderRoot(rootContainer, memoedVars)}
      </AppStateContext.Provider>
    </AppContext.Provider>
  );
}

// =====================================================================================================================
/**
 * This React component is intended to be the root component in a browser window. It handles the application state
 * changes, routing, and theming, provides an error boundary, and handles a few other aspects.
 */
const RootComponent = ({
  node,
  previewMode = false,
  servedFromSingleFile = false,
  baseName = "",
  contributes = EMPTY_OBJECT,
  globalProps,
  standalone,
  decorateComponentsWithTestId,
  debugEnabled,
  defaultTheme,
  defaultTone,
  resources,
  resourceMap,
  sources,
}: RootComponentProps) => {
  if (previewMode) {
    //to prevent leaking the meta items to the parent document, if it lives in an iframe (e.g. docs)
    HelmetProvider.canUseDOM = false;
  }

  const siteName = globalProps?.name || "NS app";

  const dynamicChildren = (
    <HelmetProvider>
      <Helmet defaultTitle={siteName} titleTemplate={`%s | ${siteName}`} />
      <IconProvider>
        <ThemeProvider
          resourceMap={resourceMap}
          themes={contributes.themes}
          defaultTheme={defaultTheme}
          defaultTone={defaultTone}
          resources={resources}
        >
          <InspectorProvider sources={sources}>
            <ConfirmationModalContextProvider>
              <RootContentComponent
                rootContainer={node as ContainerComponentDef}
                routerBaseName={baseName}
                globalProps={globalProps}
                standalone={standalone}
                decorateComponentsWithTestId={decorateComponentsWithTestId}
                debugEnabled={debugEnabled}
              />
            </ConfirmationModalContextProvider>
          </InspectorProvider>
        </ThemeProvider>
      </IconProvider>
    </HelmetProvider>
  );

  const Router = previewMode
    ? MemoryRouter
    : servedFromSingleFile || globalProps?.useHashBasedRouting
      ? HashRouter
      : BrowserRouter;

  return (
    <React.StrictMode>
      <ErrorBoundary node={node} location={"root-outer"}>
        <QueryClientProvider client={queryClient}>
          {(typeof window === "undefined" || process.env.VITE_REMIX) && dynamicChildren}
          {!(typeof window === "undefined" || process.env.VITE_REMIX) && (
            <Router basename={baseName}>{dynamicChildren}</Router>
          )}
          {/*<ReactQueryDevtools initialIsOpen={true} />*/}
        </QueryClientProvider>
      </ErrorBoundary>
    </React.StrictMode>
  );
};

function AppRoot({
  apiInterceptor,
  contributes,
  node,
  decorateComponentsWithTestId,
  debugEnabled,
  defaultTheme,
  defaultTone,
  resources,
  globalProps,
  standalone,
  baseName,
  previewMode,
  servedFromSingleFile,
  resourceMap,
  sources,
}: RootComponentProps) {
  const rootNode = useMemo(() => {
    const themedRoot =
      (node as ComponentDef).type === "Theme"
        ? {
            ...node,
            props: {
              ...(node as ComponentDef).props,
              root: true,
            },
          }
        : {
            type: "Theme",
            props: {
              root: true,
            },
            children: [node],
          };
    return {
      type: "Container",
      children: [themedRoot],
      uses: [],
    };
  }, [node]);

  resetErrors();

  return (
    <ComponentProvider contributes={contributes}>
      <RootComponent
        resourceMap={resourceMap}
        apiInterceptor={apiInterceptor}
        node={rootNode as any}
        contributes={contributes}
        resources={resources}
        baseName={baseName}
        decorateComponentsWithTestId={decorateComponentsWithTestId}
        debugEnabled={debugEnabled}
        defaultTheme={defaultTheme}
        defaultTone={defaultTone}
        globalProps={globalProps}
        standalone={standalone}
        previewMode={previewMode}
        servedFromSingleFile={servedFromSingleFile}
        sources={sources}
      />
    </ComponentProvider>
  );
}

export default AppRoot;<|MERGE_RESOLUTION|>--- conflicted
+++ resolved
@@ -44,12 +44,7 @@
   useIsInIFrame,
   useIsWindowFocused,
 } from "./utils/hooks";
-<<<<<<< HEAD
-import { InspectorContext, InspectorProvider } from "@components-core/InspectorContext";
-import { l } from "msw/lib/core/GraphQLHandler-b42ca96f";
-=======
 import { InspectorProvider } from "@components-core/InspectorContext";
->>>>>>> 737fee51
 
 // --- We want to enable the produce method of `immer` on Map objects
 enableMapSet();
