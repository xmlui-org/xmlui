--- conflicted
+++ resolved
@@ -34,12 +34,9 @@
   setIsOpen: (isOpen: boolean) => void;
   inspectedNode: any;
   projectCompilation: ProjectCompilation | undefined;
-<<<<<<< HEAD
   setInspectMode: (inspectMode: (prev: any) => boolean) => void;
   inspectMode: boolean;
-=======
   mockApi: any;
->>>>>>> 14094c6e
 }
 
 // --- The context object that is used to store the inspector information.
@@ -111,9 +108,9 @@
       setDevToolsSide,
       devToolsEnabled: showCode,
       projectCompilation: projectCompilation,
-<<<<<<< HEAD
       setInspectMode,
       inspectMode,
+      mockApi,
     };
   }, [
     devToolsSide,
@@ -123,12 +120,9 @@
     showCode,
     projectCompilation,
     inspectMode,
+    mockApi
   ]);
-=======
-      mockApi,
-    };
-  }, [devToolsSide, devToolsSize, sources, inspectedNode, showCode, projectCompilation, mockApi]);
->>>>>>> 14094c6e
+  }
 
   return (
     <InspectorContext.Provider value={contextValue}>
