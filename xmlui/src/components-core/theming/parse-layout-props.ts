import type { MediaBreakpointType} from "../../abstractions/AppContextDefs";
import { MediaBreakpointKeys } from "../../abstractions/AppContextDefs";

export type ParsedLayout = {
  value: any;
  property: string;
  part?: string;
  component?: string;
  screenSizes?: MediaBreakpointType[];
  states?: string[];
}

<<<<<<< HEAD
export function parseLayoutProperty(prop: string, parseComponent: boolean = false, value: any): ParsedLayout | string {
=======
/**
 * Mapping exceptions for camelCase property names to CSS property names.
 * These properties don't follow the standard camelCase-to-kebab-case conversion.
 */
export const CSS_PROPERTY_EXCEPTIONS: Record<string, string> = {
  textColor: "color",
  paddingVertical: "",
  paddingHorizontal: "",
  marginVertical: "",
  marginHorizontal: "",
  borderVertical: "",
  borderHorizontal: "",
};

export function parseLayoutProperty(prop: string, parseComponent: boolean = false): ParsedLayout | string {
>>>>>>> 620a0649
  if (!prop || typeof prop !== 'string') {
    return "Property string cannot be empty";
  }

  // Split by '--' to separate states from the rest
  const parts = prop.split('--');
  const mainPart = parts[0];
  const stateParts = parts.slice(1);

  // Validate state names
  const states: string[] = [];
  for (const statePart of stateParts) {
    if (!statePart) {
      return "State name cannot be empty";
    }
    if (!isValidName(statePart)) {
      return `Invalid state name: ${statePart}`;
    }
    states.push(statePart);
  }

  // Split main part by '-' to get segments
  const segments = mainPart.split('-').filter(segment => segment.length > 0);
  
  if (segments.length === 0) {
    return "CSS property name is required";
  }

  // The first segment is always the CSS property name (camelCase, no dashes)
  const property = segments[0];
  
  // Validate CSS property name (camelCase)
  if (!isValidPropertyName(property)) {
    return `Invalid CSS property name: ${property}`;
  }

  const result: ParsedLayout = {
    property,
    states: states.length > 0 ? states : undefined,
    value
  };

  let segmentIndex = 1;
  const screenSizes: MediaBreakpointType[] = [];

  // Process remaining segments
  while (segmentIndex < segments.length) {
    const segment = segments[segmentIndex];
    
    // Check if it's a screen size
    if (isMediaBreakpoint(segment)) {
      screenSizes.push(segment as MediaBreakpointType);
      segmentIndex++;
      continue;
    }

    // Check if it's a component name (starts with uppercase)
    if (isComponentName(segment)) {
      if (!parseComponent) {
        return `Component names are not allowed when parseComponent is false: ${segment}`;
      }
      if (result.component) {
        return "Multiple component names found";
      }
      result.component = segment;
      segmentIndex++;
      continue;
    }

    // Check if it's a part name (starts with lowercase)
    if (isValidPartName(segment)) {
      if (result.part) {
        return "Multiple part names found";
      }
      result.part = segment;
      segmentIndex++;
      continue;
    }

    // If we reach here, the segment is invalid
    return `Invalid segment: ${segment}`;
  }

  // Set screen sizes if any were found
  if (screenSizes.length > 0) {
    result.screenSizes = screenSizes;
  }

  return result;
}

/**
 * Transforms a camelCase property name (as used in ParsedLayout.property) 
 * to its corresponding CSS style property name.
 * 
 * Handles special cases defined in CSS_PROPERTY_EXCEPTIONS, otherwise
 * converts camelCase to kebab-case (e.g., "fontSize" -> "font-size").
 * 
 * @param property - The camelCase property name from ParsedLayout
 * @returns The CSS property name in kebab-case or the mapped exception
 * 
 * @example
 * toCssPropertyName('fontSize') // returns 'font-size'
 * toCssPropertyName('textColor') // returns 'color' (exception)
 * toCssPropertyName('backgroundColor') // returns 'background-color'
 */
export function toCssPropertyName(property: string): string {
  // Check if there's a mapping exception
  if (property in CSS_PROPERTY_EXCEPTIONS) {
    return CSS_PROPERTY_EXCEPTIONS[property];
  }

  // Convert camelCase to kebab-case
  return property.replace(/[A-Z]/g, (match) => `-${match.toLowerCase()}`);
}

function isValidPropertyName(name: string): boolean {
  // CSS property names in camelCase - start with lowercase letter, can contain letters and numbers
  return /^[a-z][a-zA-Z0-9]*$/.test(name);
}

function isValidName(name: string): boolean {
  // Names start with a letter and can contain letters, numbers, or underscores
  return /^[a-zA-Z][a-zA-Z0-9_]*$/.test(name);
}

function isValidPartName(name: string): boolean {
  // Part names start with lowercase letter and can contain letters, numbers, or underscores
  return /^[a-z][a-zA-Z0-9_]*$/.test(name);
}

function isComponentName(name: string): boolean {
  // Component names start with uppercase letter
  return /^[A-Z][a-zA-Z0-9_]*$/.test(name);
}

function isMediaBreakpoint(value: string): boolean {
  return MediaBreakpointKeys.includes(value as MediaBreakpointType);
}
<|MERGE_RESOLUTION|>--- conflicted
+++ resolved
@@ -10,9 +10,6 @@
   states?: string[];
 }
 
-<<<<<<< HEAD
-export function parseLayoutProperty(prop: string, parseComponent: boolean = false, value: any): ParsedLayout | string {
-=======
 /**
  * Mapping exceptions for camelCase property names to CSS property names.
  * These properties don't follow the standard camelCase-to-kebab-case conversion.
@@ -28,7 +25,6 @@
 };
 
 export function parseLayoutProperty(prop: string, parseComponent: boolean = false): ParsedLayout | string {
->>>>>>> 620a0649
   if (!prop || typeof prop !== 'string') {
     return "Property string cannot be empty";
   }
@@ -121,15 +117,15 @@
 }
 
 /**
- * Transforms a camelCase property name (as used in ParsedLayout.property) 
+ * Transforms a camelCase property name (as used in ParsedLayout.property)
  * to its corresponding CSS style property name.
- * 
+ *
  * Handles special cases defined in CSS_PROPERTY_EXCEPTIONS, otherwise
  * converts camelCase to kebab-case (e.g., "fontSize" -> "font-size").
- * 
+ *
  * @param property - The camelCase property name from ParsedLayout
  * @returns The CSS property name in kebab-case or the mapped exception
- * 
+ *
  * @example
  * toCssPropertyName('fontSize') // returns 'font-size'
  * toCssPropertyName('textColor') // returns 'color' (exception)
