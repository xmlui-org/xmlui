--- conflicted
+++ resolved
@@ -17,11 +17,7 @@
   themeVars: {
     "shadow-header-App": "none",
     "font-size": "15px",
-<<<<<<< HEAD
-    "shadow-Input": "$shadow-sm"
-=======
     "shadow-Input": "$shadow-sm",
->>>>>>> 2050176c
   },
   tones: {
     light: {
