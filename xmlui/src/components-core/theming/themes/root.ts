--- conflicted
+++ resolved
@@ -180,14 +180,8 @@
       "Inter, -apple-system, BlinkMacSystemFont, San Francisco, Segoe UI, Roboto, Helvetica Neue, sans-serif",
 
     // --- The monospace font set
-<<<<<<< HEAD
-    "font-family-monospace":
-      "Menlo,Monaco,Consolas,Liberation Mono,Courier New,monospace",
-    // "font-feature-settings": "'cv03', 'cv04', 'cv11'",
-=======
     "font-family-monospace": "Menlo,Monaco,Consolas,Liberation Mono,Courier New,monospace",
     "font-feature-settings": "'cv03', 'cv04', 'cv11'",
->>>>>>> f7e6b75e
 
     // --- Some media breakpoints (review them)
     "media-max-width-phone": "576px",
