--- conflicted
+++ resolved
@@ -358,14 +358,10 @@
 
     const getOrCreateEventHandlerFn = useEvent(
       (src: string | ArrowExpression, uid: symbol, options?: LookupActionOptions) => {
-<<<<<<< HEAD
         if(Array.isArray(src)) {
           throw new Error("Multiple event handlers are not supported");
         }
-        const stringSrc = typeof src === "string" ? src : src.statement.source;
-=======
         const stringSrc = typeof src === "string" ? src : src.statement.nodeId;
->>>>>>> c57b790b
         const fnCacheKey = `${options?.eventName};${stringSrc}`;
         const handler = (...eventArgs: any[]) => {
           return runCodeAsync(src, uid, options, ...cloneDeep(eventArgs));
