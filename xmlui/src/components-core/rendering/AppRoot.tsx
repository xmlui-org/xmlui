--- conflicted
+++ resolved
@@ -100,7 +100,6 @@
   // --- component definition by its name). Ensure the app has a context for debugging.
   return (
     <ComponentProvider contributes={contributes} extensionManager={extensionManager}>
-<<<<<<< HEAD
       <StyleProvider>
         <DebugViewProvider debugConfig={globalProps?.debug}>
           <AppWrapper
@@ -115,41 +114,17 @@
             debugEnabled={debugEnabled}
             defaultTheme={defaultTheme}
             defaultTone={defaultTone}
-            globalProps={globalProps}
+            globalProps={enhancedGlobalProps}
             standalone={standalone}
             trackContainerHeight={trackContainerHeight}
             previewMode={previewMode}
             sources={sources}
+            onInit={onInit}
           >
             {children}
           </AppWrapper>
         </DebugViewProvider>
       </StyleProvider>
-=======
-      <DebugViewProvider debugConfig={globalProps?.debug}>
-        <AppWrapper
-          projectCompilation={projectCompilation}
-          resourceMap={resourceMap}
-          apiInterceptor={apiInterceptor}
-          node={rootNode as ComponentLike}
-          contributes={contributes}
-          resources={resources}
-          routerBaseName={routerBaseName}
-          decorateComponentsWithTestId={decorateComponentsWithTestId}
-          debugEnabled={debugEnabled}
-          defaultTheme={defaultTheme}
-          defaultTone={defaultTone}
-          globalProps={enhancedGlobalProps}
-          standalone={standalone}
-          trackContainerHeight={trackContainerHeight}
-          previewMode={previewMode}
-          sources={sources}
-          onInit={onInit}
-        >
-          {children}
-        </AppWrapper>
-      </DebugViewProvider>
->>>>>>> ce0ff76d
     </ComponentProvider>
   );
 }
