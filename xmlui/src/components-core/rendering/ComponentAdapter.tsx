import type { MutableRefObject, ReactElement, ReactNode } from "react";
import React, { cloneElement, forwardRef, useCallback, useEffect, useMemo } from "react";
import { isEmpty, isPlainObject } from "lodash-es";
import { composeRefs } from "@radix-ui/react-compose-refs";

import type { ParentRenderContext } from "../../abstractions/ComponentDefs";
import type {
  LayoutContext,
  LookupEventHandlerFn,
  RegisterComponentApiFn,
  RenderChildFn,
  RendererContext,
} from "../../abstractions/RendererDefs";
import type { LookupAsyncFn, LookupSyncFn } from "../../abstractions/ActionDefs";

import { extractParam } from "../utils/extractParam";
import { useTheme } from "../theming/ThemeContext";
import { useComponentStyle } from "../theming/StyleContext";
import { mergeProps } from "../utils/mergeProps";
import ComponentDecorator from "../ComponentDecorator";
import { createValueExtractor } from "../rendering/valueExtractor";
import { EMPTY_OBJECT } from "../constants";
import { useComponentRegistry } from "../../components/ComponentRegistryContext";
import { ApiBoundComponent } from "../ApiBoundComponent";
import { useDeepCompareMemoize, useReferenceTrackedApi } from "../utils/hooks";
import type { InnerRendererContext } from "../abstractions/ComponentRenderer";
import { ContainerActionKind } from "./containers";
import { useInspector } from "../InspectorContext";
import { SlotItem } from "../../components/SlotItem";
import { layoutOptionKeys } from "../descriptorHelper";
import { useMouseEventHandlers } from "../event-handlers";
import UnknownComponent from "./UnknownComponent";
import InvalidComponent from "./InvalidComponent";
<<<<<<< HEAD
import { parseTooltipOptions, Tooltip } from "../../components/Tooltip/TooltipNative";
import { useComponentStyle } from "../theming/StyleContext";
import { resolveComponentLayoutProps } from "../theming/component-layout-resolver";
=======
import { resolveLayoutProps } from "../theming/layout-resolver";
>>>>>>> 0a08c607

// --- The available properties of Component
type Props = Omit<InnerRendererContext, "layoutContext"> & {
  layoutContextRef: MutableRefObject<LayoutContext | undefined>;
  onUnmount: (uid: symbol) => void;
  children?: ReactNode;
};

/**
 * This component's primary responsibility is to transform a particular component definition
 * into its React representation using the current rendering context.
 *
 * Its properties hold a transformed version of an `InnerRendererContext` (which describes the
 * current rendering context). The modified version uses a stable reference to the layout context
 * and provides a cleanup function (`onUnmount`) to call when the component is about to be disposed.
 */
const ComponentAdapter = forwardRef(function ComponentAdapter(
  {
    node,
    state,
    appContext,
    dispatch,
    lookupAction,
    lookupSyncCallback,
    renderChild,
    registerComponentApi,
    layoutContextRef,
    parentRenderContext,
    memoedVarsRef,
    onUnmount,
    uidInfoRef,
    children,
    ...rest
  }: Props,
  ref: React.ForwardedRef<any>,
) {
  // --- Make sure the component definition has `props` and `events` properties
  // --- (even if they are empty)
  const safeNode = useMemo(() => {
    return {
      ...node,
      props: node.props || (EMPTY_OBJECT as Record<string, any>),
      events: node.events || (EMPTY_OBJECT as Record<string, any>),
    };
  }, [node]);

  // --- Each component receives a unique identifier
  const uid = useMemo(() => Symbol(safeNode.uid), [safeNode.uid]);

  // --- Takes care the component cleanup function is called when the component
  // --- is about to be disposed
  useEffect(() => {
    return () => {
      onUnmount(uid);
    };
  }, [onUnmount, uid]);

  // --- Obtain a function to register the component API
  const memoedRegisterComponentApi: RegisterComponentApiFn = useCallback(
    (api) => {
      registerComponentApi(uid, api);
    },
    [registerComponentApi, uid],
  );

  // --- Obtain a function to update the component state
  const memoedUpdateState = useCallback(
    (componentState: any) => {
      dispatch({
        type: ContainerActionKind.COMPONENT_STATE_CHANGED,
        payload: {
          uid,
          state: componentState,
        },
      });
    },
    [dispatch, uid],
  );

  // --- Get the tracked APIs of the compomnent
  const referenceTrackedApi = useReferenceTrackedApi(state);

  // --- Obtain a function to extract the value of a property (from an expression)
  const valueExtractor = useMemo(() => {
    return createValueExtractor(state, appContext, referenceTrackedApi, memoedVarsRef);
  }, [appContext, memoedVarsRef, referenceTrackedApi, state]);

  // --- Obtain a function that can execute a script synchronously
  const memoedLookupSyncCallback: LookupSyncFn = useCallback(
    (action) => {
      return lookupSyncCallback(valueExtractor(action), uid);
    },
    [lookupSyncCallback, uid, valueExtractor],
  );

  // --- Obtain a function to lookup an action by its name, which is bound
  // --- to this component instance
  const memoedLookupAction: LookupAsyncFn = useCallback(
    (action, actionOptions) => {
      return lookupAction(action, uid, actionOptions);
    },
    [lookupAction, uid],
  );

  // --- Obtain the component renderer and descriptor from the component registry
  // --- Memoizes the renderChild function
  const memoedRenderChild: RenderChildFn = useCallback(
    (children, layoutContext, pRenderContext) => {
      return renderChild(
        children,
        layoutContext,
        pRenderContext || parentRenderContext,
        uidInfoRef,
      );
    },
    [renderChild, parentRenderContext, uidInfoRef],
  );

  // --- Collect the API-bound properties and events of the component to determine
  // --- if the component should be wrapped in an `ApiBoundComponent`
  const apiBoundProps = useMemo(
    () => getApiBoundItems(safeNode.props, "DataSource", "DataSourceRef"),
    [safeNode.props],
  );
  const apiBoundEvents = useMemo(
    () => getApiBoundItems(safeNode.events, "APICall", "FileDownload", "FileUpload"),
    [safeNode.events],
  );
  const isApiBound = apiBoundProps.length > 0 || apiBoundEvents.length > 0;

  // --- Obtain the component renderer and descriptor from the component registry
  const componentRegistry = useComponentRegistry();
  const { renderer, descriptor, isCompoundComponent, rendererOptions } =
    componentRegistry.lookupComponentRenderer(safeNode.type) || {};

  // --- Obtain a function that can lookup an event handler, which is bound to a
  // --- particular event of this component instance
  const memoedLookupEventHandler: LookupEventHandlerFn = useCallback(
    (eventName, actionOptions) => {
      const action = safeNode.events?.[eventName] || actionOptions?.defaultHandler;
      return lookupAction(action, uid, { eventName, ...actionOptions });
    },
    [lookupAction, safeNode.events, uid],
  );

  // --- Set up the mouse event handlers for the component
  const mouseEventHandlers = useMouseEventHandlers(
    memoedLookupEventHandler,
    descriptor?.nonVisual || isApiBound || isCompoundComponent,
  );

  // --- Use the current theme to obtain resources and collect theme variables
  const { getResourceUrl } = useTheme();

  // --- Obtain a function that can extract a resource URL from a logical URL
  const extractResourceUrl = useCallback(
    (url?: unknown) => {
      const extractedUrl = valueExtractor(url);
      if (typeof extractedUrl !== "string" || extractedUrl.trim() === "") {
        console.warn(
          `Component '${safeNode.type}': ` +
            `the extracted resource URL is not a valid string: value ${extractedUrl}, type ${typeof extractedUrl}`,
        );
        return undefined;
      }
      return getResourceUrl(extractedUrl);
    },
    [getResourceUrl, valueExtractor, safeNode.type],
  );

  // --- Collect and compile the layout property values
  const resolvedPartLayouts = useMemo(() => {
    console.log(safeNode.props);
    const resolvedLayoutProps: Record<string, any> = Object.keys(safeNode.props)
      .filter((key) => [...Object.keys(rendererOptions?.stylePropResolvers || {}), ...layoutOptionKeys].some((prefix) => key.startsWith(prefix)))
      .reduce((acc, key) => {
        acc[key] = valueExtractor(safeNode.props[key], true);
        return acc;
      }, {});
    // --- New layout property resolution
    return resolveComponentLayoutProps(resolvedLayoutProps, {
      layoutContext: layoutContextRef?.current,
      stylePropResolvers: rendererOptions?.stylePropResolvers,
      node: safeNode,
      valueExtractor,
    });
    // --- Old layout property resolution
    // return compileLayout(resolvedLayoutProps, themeVars, {
    //   ...layoutContextRef?.current,
    //   mediaSize: appContext.mediaSize,
    // });
  }, [layoutContextRef, rendererOptions?.stylePropResolvers, safeNode, valueExtractor]);

  // const className = useComponentStyle(cssProps);

  // --- As compileLayout generates new cssProps and nonCssProps objects every time, we need to
  // --- memoize them using shallow comparison to avoid unnecessary re-renders.
  const stableResolvedPartLayouts = useDeepCompareMemoize(resolvedPartLayouts);

  useEffect(() => {
    console.log("StableResolvedComponentProps", stableResolvedPartLayouts);
  }, [stableResolvedPartLayouts]);

  const className = useComponentStyle(stableResolvedPartLayouts);

  const { inspectId, refreshInspection } = useInspector(safeNode, uid);

  // --- Assemble the renderer context we pass down the rendering chain
  const rendererContext: RendererContext<any> = {
    node: safeNode,
    state: state[uid] || EMPTY_OBJECT,
    updateState: memoedUpdateState,
    appContext,
    extractValue: valueExtractor,
    lookupEventHandler: memoedLookupEventHandler,
    lookupAction: memoedLookupAction,
    lookupSyncCallback: memoedLookupSyncCallback,
    extractResourceUrl,
    renderChild: memoedRenderChild,
    registerComponentApi: memoedRegisterComponentApi,
    className,
    layoutContext: layoutContextRef?.current,
    uid,
  };

  // --- No special behavior, let's render the component according to its definition.
  let renderedNode: ReactNode = null;
  let renderingError = null;
<<<<<<< HEAD
  try {
    // --- Assemble the renderer context we pass down the rendering chain
    const rendererContext: RendererContext<any> = {
      node: safeNode,
      state: state[uid] || EMPTY_OBJECT,
      updateState: memoedUpdateState,
      appContext,
      extractValue: valueExtractor,
      lookupEventHandler: memoedLookupEventHandler,
      lookupAction: memoedLookupAction,
      lookupSyncCallback: memoedLookupSyncCallback,
      extractResourceUrl,
      renderChild: memoedRenderChild,
      registerComponentApi: memoedRegisterComponentApi,
      className,
      layoutContext: layoutContextRef?.current,
      uid,
    };

=======

  try {
>>>>>>> 0a08c607
    if (safeNode.type === "Slot") {
      // --- Transpose the children from the parent component to the slot in
      // --- the compound component
      renderedNode = slotRenderer(rendererContext, parentRenderContext);
    } else {
      if (!renderer) {
        console.error(
          `Component '${safeNode.type}' is not available. Did you forget to register it?`,
        );
        return <UnknownComponent message={`${safeNode.type}`} />;
      }

      // --- Render the component using the renderer function obtained from the component registry
      renderedNode = renderer(rendererContext);
    }

<<<<<<< HEAD
=======
    /**
     * Apply any behaviors to the component.
     */
    const behaviors = componentRegistry.getBehaviors();
    if (!isCompoundComponent) {
      for (const behavior of behaviors) {
        if (behavior.canAttach(rendererContext.node, descriptor)) {
          renderedNode = behavior.attach(rendererContext, renderedNode);
        }
      }
    }

>>>>>>> 0a08c607
    // --- Components may have a `testId` property for E2E testing purposes. Inject the value of `testId`
    // --- into the DOM object of the rendered React component.
    if (
      // --- The component has its "id" (internally, "uid") or "testId" property defined
      ((appContext?.decorateComponentsWithTestId &&
        (safeNode.uid !== undefined || safeNode.testId !== undefined)) ||
        // --- The component has its "inspectId" property defined
        inspectId !== undefined) &&
      // // --- The app context indicates test mode
      // --- The component is visual
      descriptor?.nonVisual !== true &&
      // --- The component is not opaque
      descriptor?.opaque !== true
    ) {
      // --- Use `ComponentDecorator` to inject the `data-testid` attribute into the component.
      const testId = safeNode.testId || safeNode.uid;
      const resolvedUid = extractParam(state, testId, appContext, true);
      renderedNode = (
        <ComponentDecorator
          attr={{ "data-testid": resolvedUid, "data-inspectId": inspectId }}
          allowOnlyRefdChild={isCompoundComponent || safeNode.type === "ModalDialog"}
          onTargetMounted={safeNode.type === "ModalDialog" ? refreshInspection : undefined}
          ref={ref}
        >
          {cloneElement(
            renderedNode as ReactElement,
            {
              ...mergeProps(
                { ...(renderedNode as ReactElement).props, ...mouseEventHandlers },
                rest,
              ),
            } as any,
          )}
        </ComponentDecorator>
      );
    }

    // --- API-bound components provide helpful behavior out of the box, such as transforming API-bound
    // --- events and properties. This extra functionality is implemented in `ApiBoundComponent`.
    if (isApiBound) {
      return (
        <ApiBoundComponent
          uid={uid}
          renderChild={memoedRenderChild}
          node={safeNode}
          key={safeNode.uid}
          apiBoundEvents={apiBoundEvents}
          apiBoundProps={apiBoundProps}
          layoutContextRef={layoutContextRef}
          parentRendererContext={parentRenderContext}
        />
      );
    }

    // --- The current layout context may suggest to wrap the rendered node.
    if (layoutContextRef.current?.wrapChild) {
      renderedNode = layoutContextRef.current.wrapChild(rendererContext, renderedNode, descriptor);
    }
  } catch (e) {
    // --- Mark the potential rendering error and display it
    renderingError = (e as Error)?.message || "Internal error";
    console.error(e);
  }

  // --- The rendering process may result in errors. If so, we render an error message.
  if (renderingError) {
    return (
      <InvalidComponent errors={[renderingError]} node={safeNode}>
        {renderedNode}
      </InvalidComponent>
    );
  }

  let nodeToRender: ReactNode = renderedNode;
  // --- If we have a single React node with forwarded reference, or mouse events
  // --- let's merge the "rest" properties with it.
  if ((ref || !isEmpty(mouseEventHandlers)) && renderedNode && React.isValidElement(renderedNode)) {
    // --- For radix UI/accessibility, read more here:
    // --- https://www.radix-ui.com/primitives/docs/guides/composition

    const childrenArray = !children ? [] : Array.isArray(children) ? children : [children];

    const clonedRef =
      renderedNode.type === React.Fragment
        ? undefined
        : ref
          ? composeRefs(ref, (renderedNode as any).ref)
          : (renderedNode as any).ref;

    nodeToRender = cloneElement(
      renderedNode,
      {
        ref: clonedRef,
        ...mergeProps(
          {
            ...renderedNode.props,
            ...(renderedNode.type !== React.Fragment ? mouseEventHandlers : {}),
          },
          rest,
        ),
      } as any,
      ...childrenArray,
    );
  } else {
    // --- If the rendering resulted in multiple React nodes, wrap them in a fragment.
    nodeToRender =
      React.isValidElement(renderedNode) && !!children
        ? cloneElement(renderedNode, null, children)
        : renderedNode;
  }

  return nodeToRender;
});

/**
 * This function renders the content of a slot. If the slot is named, it looks for a template
 * in the parent component to render. If the template is not found, it renders the default content
 * of the slot.
 */
function slotRenderer(
  { node, extractValue, renderChild, lookupAction, layoutContext }: RendererContext<any>,
  parentRenderContext?: ParentRenderContext,
) {
  // --- Get the template name from the slot
  const templateName = extractValue.asOptionalString(node.props.name);
  if (templateName && !templateName.endsWith("Template")) {
    return (
      <InvalidComponent
        node={node}
        errors={[
          `Slot name '${templateName}' is not valid. ` +
            "A named slot should use a name ending with 'Template'.",
        ]}
      />
    );
  }

  let slotProps: any = null;
  if (!isEmpty(node.props)) {
    slotProps = {};
    Object.keys(node.props).forEach((key) => {
      if (key !== "name") {
        let extractedValue = extractValue(node.props[key], true);
        if (extractedValue?._ARROW_EXPR_) {
          extractedValue = lookupAction(extractedValue);
        }
        slotProps[key] = extractedValue;
      }
    });
  }

  if (parentRenderContext) {
    // --- We may use a named slot to get the content from the parent
    if (templateName === undefined) {
      // --- The slot is not named
      if (!slotProps) {
        // --- simply render the children from the parent
        // --- The parent does not provide a template for the slot.
        if (parentRenderContext.children) {
          return parentRenderContext.renderChild(parentRenderContext.children, layoutContext);
        }
      } else {
        // --- The slot has properties; let's render the children with the slot properties
        return (
          <SlotItem
            node={parentRenderContext.children}
            renderChild={parentRenderContext.renderChild}
            slotProps={slotProps}
            layoutContext={layoutContext}
          />
        );
      }
    } else {
      // --- We have a named slot with optional other properties; let's collect them
      if (parentRenderContext.props[templateName]) {
        // --- The parent provides a template to put into the slot. Let's use
        // --- the parent's context to render the slot content.
        return (
          <SlotItem
            node={parentRenderContext.props[templateName]}
            renderChild={parentRenderContext.renderChild}
            slotProps={slotProps}
            layoutContext={layoutContext}
          />
        );
      }
    }
  }

  // --- No parent context, render the default slot content
  if (node.children && node.children.length > 0) {
    // --- The parent does not provide a template for the slot. Let's render
    // --- the slot's default children.
    return (
      <SlotItem
        node={node.children}
        renderChild={renderChild}
        slotProps={slotProps ?? EMPTY_OBJECT}
        layoutContext={layoutContext}
      />
    );
  }

  // --- We do not render the named slots with names not ending with "Template"
  return undefined;
}

/**
 * This function gets the API-bound component properties. A property is API-bound if its value is a
 * component definition with one of the `type` values passed to this function.
 * @param items Hash object of component properties
 * @param type Types to consider as API-bound properties
 * @returns List of API-bound property names
 */
function getApiBoundItems(items: Record<string, any> | undefined, ...type: string[]): string[] {
  const ret: string[] = [];
  if (!items) {
    return ret;
  }
  const entries = Object.entries(items);
  for (let i = 0; i < entries.length; i++) {
    const [key, value] = entries[i];
    if (isPlainObject(value) && type.includes(value.type)) {
      ret.push(key);
    }
  }
  return ret;
}

export default ComponentAdapter;<|MERGE_RESOLUTION|>--- conflicted
+++ resolved
@@ -15,7 +15,6 @@
 
 import { extractParam } from "../utils/extractParam";
 import { useTheme } from "../theming/ThemeContext";
-import { useComponentStyle } from "../theming/StyleContext";
 import { mergeProps } from "../utils/mergeProps";
 import ComponentDecorator from "../ComponentDecorator";
 import { createValueExtractor } from "../rendering/valueExtractor";
@@ -31,13 +30,9 @@
 import { useMouseEventHandlers } from "../event-handlers";
 import UnknownComponent from "./UnknownComponent";
 import InvalidComponent from "./InvalidComponent";
-<<<<<<< HEAD
 import { parseTooltipOptions, Tooltip } from "../../components/Tooltip/TooltipNative";
 import { useComponentStyle } from "../theming/StyleContext";
 import { resolveComponentLayoutProps } from "../theming/component-layout-resolver";
-=======
-import { resolveLayoutProps } from "../theming/layout-resolver";
->>>>>>> 0a08c607
 
 // --- The available properties of Component
 type Props = Omit<InnerRendererContext, "layoutContext"> & {
@@ -266,30 +261,8 @@
   // --- No special behavior, let's render the component according to its definition.
   let renderedNode: ReactNode = null;
   let renderingError = null;
-<<<<<<< HEAD
+
   try {
-    // --- Assemble the renderer context we pass down the rendering chain
-    const rendererContext: RendererContext<any> = {
-      node: safeNode,
-      state: state[uid] || EMPTY_OBJECT,
-      updateState: memoedUpdateState,
-      appContext,
-      extractValue: valueExtractor,
-      lookupEventHandler: memoedLookupEventHandler,
-      lookupAction: memoedLookupAction,
-      lookupSyncCallback: memoedLookupSyncCallback,
-      extractResourceUrl,
-      renderChild: memoedRenderChild,
-      registerComponentApi: memoedRegisterComponentApi,
-      className,
-      layoutContext: layoutContextRef?.current,
-      uid,
-    };
-
-=======
-
-  try {
->>>>>>> 0a08c607
     if (safeNode.type === "Slot") {
       // --- Transpose the children from the parent component to the slot in
       // --- the compound component
@@ -306,8 +279,6 @@
       renderedNode = renderer(rendererContext);
     }
 
-<<<<<<< HEAD
-=======
     /**
      * Apply any behaviors to the component.
      */
@@ -320,7 +291,6 @@
       }
     }
 
->>>>>>> 0a08c607
     // --- Components may have a `testId` property for E2E testing purposes. Inject the value of `testId`
     // --- into the DOM object of the rendered React component.
     if (
