<Component name="Contacts">
  <List 
<<<<<<< HEAD
    items="{$props.data.map(extendWithSection)}" 
    defaultSections="{$props.showAllSections
      ? ['Overdue', 'Today', 'Upcoming', 'No Due Date', 'Completed']
      : undefined }"
    sectionBy="section">
    <ContactRow item="{$item}" />
    <property name="sectionTemplate">
=======
    items="{contacts.value.map(t => ({...t, section: getSection(t)}))}"
    defaultGroups="{!$props.filter
        ? ['Overdue', 'Today', 'Upcoming', 'No Due Date', 'Completed'] : undefined}"
    groupBy="section">    
    <ContactRow item="{$item}" categories="{categories.value}" />
    <property name="groupHeaderTemplate">
>>>>>>> b7968ae1
      <HStack 
        horizontalPadding="$space-normal" 
        verticalPadding="$space-tight"
        verticalAlignment="center"
        onClick="() => $context.toggle()">
          <Text 
            variant="subtitle" 
            value="{$item.sectionKey} ({loading(contacts, $item.sectionItems.length ?? 0)})" />
        <SpaceFiller />
        <Icon 
          name="{$context.isExpanded ? 'chevrondown' : 'chevronright'}" 
          size="md" />  
      </HStack>
    </property>
  </List>
</Component><|MERGE_RESOLUTION|>--- conflicted
+++ resolved
@@ -1,21 +1,11 @@
 <Component name="Contacts">
   <List 
-<<<<<<< HEAD
-    items="{$props.data.map(extendWithSection)}" 
-    defaultSections="{$props.showAllSections
-      ? ['Overdue', 'Today', 'Upcoming', 'No Due Date', 'Completed']
-      : undefined }"
-    sectionBy="section">
-    <ContactRow item="{$item}" />
-    <property name="sectionTemplate">
-=======
     items="{contacts.value.map(t => ({...t, section: getSection(t)}))}"
     defaultGroups="{!$props.filter
         ? ['Overdue', 'Today', 'Upcoming', 'No Due Date', 'Completed'] : undefined}"
     groupBy="section">    
     <ContactRow item="{$item}" categories="{categories.value}" />
     <property name="groupHeaderTemplate">
->>>>>>> b7968ae1
       <HStack 
         horizontalPadding="$space-normal" 
         verticalPadding="$space-tight"
