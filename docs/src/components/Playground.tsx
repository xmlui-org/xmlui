--- conflicted
+++ resolved
@@ -54,11 +54,8 @@
   swapped = false,
   horizontal = false,
   allowStandalone = true,
-<<<<<<< HEAD
+  api,
   emulatedApi,
-=======
-  api,
->>>>>>> 0861a78e
 }: PlaygroundProps) => {
   const { theme, systemTheme } = useTheme();
   const id = useId();
