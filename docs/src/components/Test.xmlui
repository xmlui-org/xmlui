<Component name="Test">

<<<<<<< HEAD
<!--  <DetailsDisclosure content="foo" title="details" />-->
=======
  <!-- <DetailsDisclosure content="foo" title="details" /> -->
>>>>>>> ce0ff76d

</Component><|MERGE_RESOLUTION|>--- conflicted
+++ resolved
@@ -1,9 +1,5 @@
 <Component name="Test">
 
-<<<<<<< HEAD
-<!--  <DetailsDisclosure content="foo" title="details" />-->
-=======
   <!-- <DetailsDisclosure content="foo" title="details" /> -->
->>>>>>> ce0ff76d
 
 </Component>