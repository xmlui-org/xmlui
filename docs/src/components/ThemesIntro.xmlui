<Component name="ThemesIntro">
  <DocumentPageNoTOC>
    <Markdown>
      <![CDATA[
# Themes

We've seen how XMLUI enables reactive data binding without requiring you to master React's complexity. The same principle applies to layout and style: XMLUI's theme system ensures that your apps look good and behave gracefully without requiring you to master the complexity of CSS (Cascading Style Sheets). You can use the dropdown to switch from the default theme (`xmlui`) to one called `earthtone`. Then use the [ToneChangerButton](/components/ToneChangerButton) to switch between light and dark modes.
      ]]>
    </Markdown>
    <HStack verticalAlignment="center">
      <Select
        id="pickTheme"
        width="30%"
        initialValue="xmlui-docs"
        onDidChange="{ (newTheme) => setTheme(newTheme) }"
      >
        <Option value="xmlui-docs" label="xmlui"/>
        <Option value="earthtone" label="earthtone"/>
<<<<<<< HEAD
        <Option value="xmlui-docs" label="xmlui-docs"/>
=======
>>>>>>> 8a5a3241
      </Select>
      <ToneSwitch/>
    </HStack>
    <Markdown>
      <![CDATA[
You've now switched the settings for [thousands of theme variables](/styles-and-themes/theme-variable-defaults). Each theme variable defines the value that influences an aspect of a component's appearance: text color and font, background color, margin, border, padding, etc. They follow a naming convention that enables a setting to control appearance globally or in progressively more granular ways. For example, here are the variables that can control the border color of a solid button using the primary color when the mouse hovers over it:

```text
color-primary
backgroundColor-Button
backgroundColor-Button-solid
backgroundColor-Button-primary
backgroundColor-Button-primary-solid
backgroundColor-Button-primary-solid--hover
```

When it renders a button, XMLUI works up the chain from the most specific setting to the most general. This arrangement gives designers many degrees of freedom to craft exquisitely detailed themes. But almost all the settings are optional, and those that are defined by default use other variables instead of hardcoded values. So, for example, the default setting for `backgroundColor-Button-primary` is `$color-primary-500`. That's the midpoint in a range of colors that play a primary role in the UI. There's a set of such roles, each associated with a color palette. The key roles are:

- **Surface** creates neutral backgrounds and containers
- **Primary** draws attention to important elements and actions
- **Secondary** provides visual support without competing with primary elements
]]>
    </Markdown>
    <Markdown>
      <![CDATA[
Here's a simple example to show how the cascade of specificity works. If we override `textColor-primary` it applies to both `Text` and `Markdown`.

```xmlui-pg display name="general color"
<Theme textColor-primary="red">
  <Text>This is Text</Text>
  <Markdown>This is Markdown</Markdown>
</Theme>
```

But we can target `Markdown` for different treatment with a more specific theme variable.

```xmlui-pg display name="general and specific"
<Theme
  textColor-primary="red"
  textColor-Text-markdown="blue"
  >
  <Text>This is Text</Text>
  <Markdown>This is Markdown</Markdown>
</Theme>
```


On [this page](/palettes) you can see the complete set of roles and explore how different themes express them. To create a new theme you can minimally supply just three values: for `$color-primary`, `$color-secondary`, and `$color-surface`. Here is the complete definition for our custom `earthtone` theme.

```json
{
  "name": "Earthtone",
  "id": "earthtone",
  "themeVars": {
    "color-primary": "hsl(30, 50%, 30%)",
    "color-secondary": "hsl(120, 40%, 25%)",
    "color-surface": "hsl(39, 43%, 97%)",
  }
}
```

To see how our `TubeStops` component looks with `earthtone` vs the default, we can wrap two instances of it using the [Theme](/components/Theme) component. Here we use only the default settings for both themes.
      ]]>
    </Markdown>
    <HStack>
      <Stack width="*">
        <Theme themeId="earthtone">
          <Card>
            <Badge variant="pill">earthtone</Badge>
            <TubeStops line="waterloo-city"/>
          </Card>
        </Theme>
      </Stack>
      <Stack width="*">
        <Theme themeId="xmlui">
          <Card>
            <Badge variant="pill">xmlui</Badge>
            <TubeStops line="waterloo-city"/>
          </Card>
        </Theme>
      </Stack>
    </HStack>

    Here we vary the settings as shown.

    <HStack>
      <Theme fontSize-Text="smaller">
        <Stack width="*" height="100%">
          <Markdown>
            <![CDATA[
```xmlui
<Theme
  themeId="earthtone"
  backgroundColor-Card="$color-secondary-100"
  fontFamily="serif"
  border-Badge="2px solid black"
  textColor-Badge="black"
  backgroundColor-Badge="yellow"
  fontWeight-Badge="normal"
  fontSize-Badge="larger"
>
```
            ]]>
          </Markdown>
        </Stack>
        <Stack width="*" height="100%">
          <Markdown>
            <![CDATA[
```xmlui
<Theme
  themeId="xmlui"
  backgroundColor-Card="$color-warning-200"
  fontFamily="monaco"
  border-Badge="none"
  textColor-Badge="$color-warn-900"
  backgroundColor-Badge="$color-warn-600"
  fontWeight-Badge="bold"
  fontSize-Badge="18pt"
>
```
            ]]>
          </Markdown>
        </Stack>
      </Theme>
    </HStack>

    <HStack>
      <Stack width="*" height="100%">
        <Theme
          themeId="earthtone"
          backgroundColor-Card="$color-secondary-100"
          fontFamily="serif"
          border-Badge="2px solid black"
          textColor-Badge="black"
          backgroundColor-Badge="yellow"
          fontWeight-Badge="normal"
          fontSize-Badge="larger">
          <Card>
            <Badge variant="pill">earthtone</Badge>
            <TubeStops line="waterloo-city"/>
          </Card>
        </Theme>
      </Stack>
      <Stack width="*" height="100%">
        <Theme
          themeId="xmlui"
          backgroundColor-Card="$color-danger-200"
          fontFamily="monaco"
          border-Badge="none"
          textColor-Badge="$color-warning-900"
          backgroundColor-Badge="$color-secondary-300"
          fontWeight-Badge="bold"
          fontSize-Badge="18pt">
          <Card>
            <Badge variant="pill">xmlui</Badge>
            <TubeStops line="waterloo-city"/>
          </Card>
        </Theme>
      </Stack>
    </HStack>

    <Text>
       It's easy to make a mess by varying these settings but you will rarely need to touch them. A designer of a custom theme might want to, but even then the defaults will handle almost every situation. And remember: you can create an entire new theme from just a handful of reference colors.
    </Text>
  </DocumentPageNoTOC>
</Component><|MERGE_RESOLUTION|>--- conflicted
+++ resolved
@@ -14,12 +14,8 @@
         initialValue="xmlui-docs"
         onDidChange="{ (newTheme) => setTheme(newTheme) }"
       >
-        <Option value="xmlui-docs" label="xmlui"/>
         <Option value="earthtone" label="earthtone"/>
-<<<<<<< HEAD
         <Option value="xmlui-docs" label="xmlui-docs"/>
-=======
->>>>>>> 8a5a3241
       </Select>
       <ToneSwitch/>
     </HStack>
