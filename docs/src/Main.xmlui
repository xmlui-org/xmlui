<App
    layout="vertical-full-header"
    noScrollbarGutters="false">
    <AppHeader>
        <property name="logoTemplate">
            <Link to="https://xmlui.org/">
                <Logo height="$space-8" />
            </Link>
        </property>
        <SpaceFiller />
        <Search
            data="{appGlobals.plainTextContent}"
            when="{mediaSize.sizeIndex > 2}" />
        <ToneSwitch />
    </AppHeader>
    <NavPanel
        when="{!window.location.hash.includes('/404') || mediaSize.sizeIndex <= 2}">
        <Stack
            paddingHorizontal="$space-4"
            paddingBottom="$space-4"
            when="{mediaSize.sizeIndex <= 2}">
            <Search data="{appGlobals.plainTextContent}" />
        </Stack>
        <NavGroup initiallyExpanded="{true}" label="Learn XMLUI">
            <NavLink label="Introduction" to="/" />
            <NavLink label="Reactive Data" to="/reactive-intro" />
            <NavLink label="Components" to="/components-intro" />
            <NavLink label="Themes" to="/themes-intro" />
        </NavGroup>
        <NavGroup label="Tutorial">
            <NavLink label="XMLUI Invoice" to="/tutorial-01" />
            <NavLink label="Main.xmlui" to="/tutorial-02" />
            <NavLink label="Navigation" to="/tutorial-03" />
            <NavLink label="InfoCards" to="/tutorial-04" />
            <NavLink label="Charts" to="/tutorial-05" />
            <NavLink label="Slider" to="/tutorial-06" />
            <NavLink label="Invoices" to="/tutorial-07" />
            <NavLink label="Create Invoice" to="/tutorial-08" />
            <NavLink label="Invoice Details" to="/tutorial-09" />
            <NavLink label="Search" to="/tutorial-10" />
            <NavLink label="Import" to="/tutorial-11" />
            <NavLink label="Settings" to="/tutorial-12" />
        </NavGroup>
        <NavGroup label="Guides">
            <NavLink label="App Structure" to="/app-structure" />
            <NavLink label="Markup" to="/markup" />
            <NavLink label="Scoping" to="/scoping" />
            <NavLink label="Scripting" to="/scripting" />
            <NavLink label="Layout" to="/layout" />
            <NavLink label="Working with Text" to="/working-with-text" />
            <NavLink
                label="Working with Markdown"
                to="/working-with-markdown" />
            <NavLink label="Routing and Links" to="/routing-and-links" />
            <NavLink label="Forms" to="/forms" />
            <NavLink label="Modal Dialogs" to="/modal-dialogs" />
            <NavLink
                label="User-defined Components"
                to="/user-defined-components" />
            <NavLink
                label="Refactoring"
                to="/refactoring" />
            <NavLink
                label="Build a HelloWorld Component"
                to="/build-hello-world-component" />
            <NavLink label="Hosted Deployment" to="/hosted-deployment" />
        </NavGroup>
        <NavGroup label="How To">
            <NavLink
                label="Expose a method from a component"
                to="/howto/expose-a-method-from-a-component" />
            <NavLink
                label="Delegate a method"
                to="/howto/delegate-a-method" />
            <NavLink
                label="React to button click not keystrokes"
                to="/howto/react-to-button-click-not-keystrokes" />
            <NavLink
                label="Modify a value reported in a Column"
                to="/howto/modify-a-value-reported-in-a-column" />
            <NavLink
                label="Filter and transform data from an API"
                to="/howto/filter-and-transform-data-from-an-api" />
            <NavLink
                label="Group items in List by a property"
                to="/howto/group-items-in-list-by-a-property" />
            <NavLink
                label="Delay a DataSource until another DataSource is ready"
                to="/howto/delay-a-datasource-until-another-datasource-is-ready" />
            <NavLink
                label="Hide an element until its DataSource is ready"
                to="/howto/hide-an-element-until-its-datasource-is-ready" />
            <NavLink
                label="Use built-in form validation"
                to="/howto/use-built-in-form-validation" />
            <NavLink
                label="Do custom form validation"
                to="/howto/do-custom-form-validation" />
            <NavLink
                label="Assign a complex JSON literal to a component variable"
                to="/howto/assign-a-complex-json-literal-to-a-component-variable" />
            <NavLink
                label="Make a set of equal-width cards"
                to="/howto/make-a-set-of-equal-width-cards" />
            <NavLink
                label="Set the initial value of a Select from fetched data"
                to="/howto/set-the-initial-value-of-a-select-from-fetched-data" />
            <NavLink
                label="Pass data to a Modal Dialog"
                to="/howto/pass-data-to-a-modal-dialog" />
            <NavLink
                label="Debug a component"
                to="/howto/debug-a-component" />
            <NavLink
                label="Share a ModalDialog across components"
                to="/howto/share-a-modaldialog-across-components" />
            <NavLink
                label="Use the same ModalDialog to add or edit"
                to="/howto/use-the-same-modaldialog-to-add-or-edit" />
            <NavLink label="Paginate a List" to="/howto/paginate-a-list" />
            <NavLink
                label="Chain a DataSource refetch from an APICall.execute"
                to="/howto/chain-a-refetch" />
            <NavLink
                label="Handle background operations"
                to="/howto/handle-background-operations" />
            <!--
                <NavLink label="Update UI optimistically" to="/howto/update-ui-optimistically" />
                -->
            <NavLink
                label="Make a table responsive"
                to="/howto/make-a-table-responsive" />
            <NavLink
                label="Update UI optimistically"
                to="/howto/update-ui-optimistically" />
            <NavLink
                label="Sync selections between table and list views"
                to="/howto/sync-selections-between-table-and-list-views" />
            <!-- Add more links as additional files are created -->
        </NavGroup>
        <NavGroup label="Reference">
            <NavGroup label="Components">
                <!-- GENERATED CONTENT/Component references links -->
                <NavLink label="Components Overview" to="/components/_overview" />
                <NavLink label="APICall" to="/components/APICall" />
                <NavLink label="App" to="/components/App" />
                <NavLink label="AppHeader" to="/components/AppHeader" />
                <NavLink label="AppState" to="/components/AppState" />
                <NavLink label="AutoComplete" to="/components/AutoComplete" />
                <NavLink label="Avatar" to="/components/Avatar" />
                <NavLink label="Backdrop" to="/components/Backdrop" />
                <NavLink label="Badge" to="/components/Badge" />
                <NavLink label="BarChart" to="/components/BarChart" />
                <NavLink label="Bookmark" to="/components/Bookmark" />
                <NavLink label="Breakout" to="/components/Breakout" />
                <NavLink label="Button" to="/components/Button" />
                <NavLink label="CHStack" to="/components/CHStack" />
                <NavLink label="CVStack" to="/components/CVStack" />
                <NavLink label="Card" to="/components/Card" />
                <NavLink label="Carousel" to="/components/Carousel" />
                <NavLink label="ChangeListener" to="/components/ChangeListener" />
                <NavLink label="Checkbox" to="/components/Checkbox" />
                <NavLink label="ColorPicker" to="/components/ColorPicker" />
                <NavLink label="Column" to="/components/Column" />
                <NavLink label="ContentSeparator" to="/components/ContentSeparator" />
                <NavLink label="DataSource" to="/components/DataSource" />
                <NavLink label="DateInput" to="/components/DateInput" />
                <NavLink label="DatePicker" to="/components/DatePicker" />
                <NavLink label="DonutChart" to="/components/DonutChart" />
                <NavLink label="DropdownMenu" to="/components/DropdownMenu" />
                <NavLink label="EmojiSelector" to="/components/EmojiSelector" />
                <NavLink label="ExpandableItem" to="/components/ExpandableItem" />
                <NavLink label="FileInput" to="/components/FileInput" />
                <NavLink label="FileUploadDropZone" to="/components/FileUploadDropZone" />
                <NavLink label="FlowLayout" to="/components/FlowLayout" />
                <NavLink label="Footer" to="/components/Footer" />
                <NavLink label="Form" to="/components/Form" />
                <NavLink label="FormItem" to="/components/FormItem" />
                <NavLink label="FormSection" to="/components/FormSection" />
                <NavLink label="Fragment" to="/components/Fragment" />
                <NavLink label="H1" to="/components/H1" />
                <NavLink label="H2" to="/components/H2" />
                <NavLink label="H3" to="/components/H3" />
                <NavLink label="H4" to="/components/H4" />
                <NavLink label="H5" to="/components/H5" />
                <NavLink label="H6" to="/components/H6" />
                <NavLink label="HSplitter" to="/components/HSplitter" />
                <NavLink label="HStack" to="/components/HStack" />
                <NavLink label="Heading" to="/components/Heading" />
                <NavLink label="IFrame" to="/components/IFrame" />
                <NavLink label="Icon" to="/components/Icon" />
                <NavLink label="Image" to="/components/Image" />
                <NavLink label="Items" to="/components/Items" />
                <NavLink label="LabelList" to="/components/LabelList" />
                <NavLink label="Legend" to="/components/Legend" />
                <NavLink label="LineChart" to="/components/LineChart" />
                <NavLink label="Link" to="/components/Link" />
                <NavLink label="List" to="/components/List" />
                <NavLink label="Logo" to="/components/Logo" />
                <NavLink label="Markdown" to="/components/Markdown" />
                <NavLink label="MenuItem" to="/components/MenuItem" />
                <NavLink label="MenuSeparator" to="/components/MenuSeparator" />
                <NavLink label="ModalDialog" to="/components/ModalDialog" />
                <NavLink label="NavGroup" to="/components/NavGroup" />
                <NavLink label="NavLink" to="/components/NavLink" />
                <NavLink label="NavPanel" to="/components/NavPanel" />
                <NavLink label="NoResult" to="/components/NoResult" />
                <NavLink label="NumberBox" to="/components/NumberBox" />
                <NavLink label="Option" to="/components/Option" />
                <NavLink label="Page" to="/components/Page" />
                <NavLink label="PageMetaTitle" to="/components/PageMetaTitle" />
                <NavLink label="Pages" to="/components/Pages" />
                <NavLink label="Pagination" to="/components/Pagination" />
                <NavLink label="PasswordInput" to="/components/PasswordInput" />
                <NavLink label="PieChart" to="/components/PieChart" />
                <NavLink label="ProgressBar" to="/components/ProgressBar" />
                <NavLink label="Queue" to="/components/Queue" />
                <NavLink label="RadioGroup" to="/components/RadioGroup" />
                <NavLink label="RealTimeAdapter" to="/components/RealTimeAdapter" />
                <NavLink label="Redirect" to="/components/Redirect" />
                <NavLink label="Select" to="/components/Select" />
                <NavLink label="Slider" to="/components/Slider" />
                <NavLink label="Slot" to="/components/Slot" />
                <NavLink label="SpaceFiller" to="/components/SpaceFiller" />
                <NavLink label="Spinner" to="/components/Spinner" />
                <NavLink label="Splitter" to="/components/Splitter" />
                <NavLink label="Stack" to="/components/Stack" />
                <NavLink label="StickyBox" to="/components/StickyBox" />
                <NavLink label="SubMenuItem" to="/components/SubMenuItem" />
                <NavLink label="Switch" to="/components/Switch" />
                <NavLink label="TabItem" to="/components/TabItem" />
                <NavLink label="Table" to="/components/Table" />
                <NavLink label="TableOfContents" to="/components/TableOfContents" />
                <NavLink label="Tabs" to="/components/Tabs" />
                <NavLink label="Text" to="/components/Text" />
                <NavLink label="TextArea" to="/components/TextArea" />
                <NavLink label="TextBox" to="/components/TextBox" />
                <NavLink label="Theme" to="/components/Theme" />
                <NavLink label="TimeInput" to="/components/TimeInput" />
                <NavLink label="Timer" to="/components/Timer" />
                <NavLink label="ToneChangerButton" to="/components/ToneChangerButton" />
                <NavLink label="ToneSwitch" to="/components/ToneSwitch" />
                <NavLink label="Tooltip" to="/components/Tooltip" />
                <NavLink label="Tree" to="/components/Tree" />
                <NavLink label="VSplitter" to="/components/VSplitter" />
                <NavLink label="VStack" to="/components/VStack" />
                <!-- END GENERATED CONTENT/Component references links -->
            </NavGroup>
            <NavGroup label="Extensions">
                <!-- GENERATED CONTENT/Extension references links -->
                <NavGroup label="Xmlui Animations">
                <NavLink label="Extension Overview" to="/extensions/xmlui-animations/_overview" />
                <NavLink label="Animation" to="/extensions/xmlui-animations/Animation" />
                <NavLink label="FadeAnimation" to="/extensions/xmlui-animations/FadeAnimation" />
                <NavLink label="FadeInAnimation" to="/extensions/xmlui-animations/FadeInAnimation" />
                <NavLink label="FadeOutAnimation" to="/extensions/xmlui-animations/FadeOutAnimation" />
                <NavLink label="ScaleAnimation" to="/extensions/xmlui-animations/ScaleAnimation" />
                <NavLink label="SlideInAnimation" to="/extensions/xmlui-animations/SlideInAnimation" />
                </NavGroup>
                <NavGroup label="Xmlui Website Blocks">
                <NavLink label="Extension Overview" to="/extensions/xmlui-website-blocks/_overview" />
                <NavLink label="Carousel" to="/extensions/xmlui-website-blocks/Carousel" />
<<<<<<< HEAD
                <NavLink label="HelloMd" to="/extensions/xmlui-website-blocks/HelloMd" />
=======
                <NavLink label="FancyButton" to="/extensions/xmlui-website-blocks/FancyButton" />
>>>>>>> 2d1d76ff
                <NavLink label="HeroSection" to="/extensions/xmlui-website-blocks/HeroSection" />
                <NavLink label="ScrollToTop" to="/extensions/xmlui-website-blocks/ScrollToTop" />
                </NavGroup>
                <!-- END GENERATED CONTENT/Extension references links -->
            </NavGroup>
            <NavGroup label="Themes">
                <NavLink
                    label="Layout Properties"
                    to="/styles-and-themes/layout-props" />
                <NavLink
                    label="Theme Variables"
                    to="/styles-and-themes/theme-variables" />
                <NavLink
                    label="Theme Variable Defaults"
                    to="/styles-and-themes/theme-variable-defaults" />
                <NavLink
                    label="Common Units"
                    to="/styles-and-themes/common-units" />
            </NavGroup>
            <NavLink label="Context Variables" to="/context-variables" />
            <NavLink label="Globals" to="/globals" />
            <NavLink label="Helper Tags" to="/helper-tags" />
            <NavLink
                label="Universal Properties"
                to="/universal-properties" />
            <NavLink label="Template Properties" to="/template-properties" />
            <NavLink label="Palettes" to="/palettes" />
            <NavLink label="Icons" to="/icons" />
            <NavLink label="Glossary" to="/glossary" />
        </NavGroup>
        <NavLink label="Model Context Protocol" to="/mcp" />
        <!--
            <NavLink label="News and reviews" to="/news-and-reviews" />
-->
        <NavLink label="VSCode extension" to="/vscode" />
        <NavLink label="Change Log" to="/change-log" />
    </NavPanel>
    <Pages fallbackPath="/404">
        <Page url="/">
            <DocumentPageNoTOC url="/pages/intro.md" />
        </Page>
        <Page url="/reactive-intro">
            <DocumentPageNoTOC url="/pages/reactive-intro.md" />
        </Page>
        <Page url="/components-intro">
            <DocumentPageNoTOC url="/pages/components-intro.md" />
        </Page>
        <Page url="/themes-intro">
            <ThemesIntro />
        </Page>
        <Page url="/tutorial-01">
            <DocumentPageNoTOC url="/pages/tutorial-01.md" />
        </Page>
        <Page url="/tutorial-02">
            <DocumentPageNoTOC url="/pages/tutorial-02.md" />
        </Page>
        <Page url="/tutorial-03">
            <DocumentPageNoTOC url="/pages/tutorial-03.md" />
        </Page>
        <Page url="/tutorial-04">
            <DocumentPageNoTOC url="/pages/tutorial-04.md" />
        </Page>
        <Page url="/tutorial-05">
            <DocumentPageNoTOC url="/pages/tutorial-05.md" />
        </Page>
        <Page url="/tutorial-06">
            <DocumentPageNoTOC url="/pages/tutorial-06.md" />
        </Page>
        <Page url="/tutorial-07">
            <DocumentPageNoTOC url="/pages/tutorial-07.md" />
        </Page>
        <Page url="/tutorial-08">
            <DocumentPageNoTOC url="/pages/tutorial-08.md" />
        </Page>
        <Page url="/tutorial-09">
            <DocumentPageNoTOC url="/pages/tutorial-09.md" />
        </Page>
        <Page url="/tutorial-10">
            <DocumentPageNoTOC url="/pages/tutorial-10.md" />
        </Page>
        <Page url="/tutorial-11">
            <DocumentPageNoTOC url="/pages/tutorial-11.md" />
        </Page>
        <Page url="/tutorial-12">
            <DocumentPageNoTOC url="/pages/tutorial-12.md" />
        </Page>
        <Page url="/blog">
            <BlogOverview posts="{posts}" />
        </Page>
        <Page url="/blog/{posts[0].slug}">
            <BlogPage post="{posts[0]}" />
        </Page>
        <Page url="/blog/{posts[1].slug}">
            <BlogPage post="{posts[1]}" />
        </Page>
        <Page url="/app-structure">
            <DocumentPageNoTOC url="/pages/app-structure.md" />
        </Page>
        <Page url="/markup">
            <DocumentPage url="/pages/markup.md" />
        </Page>
        <Page url="/scoping">
            <DocumentPage url="/pages/scoping.md" />
        </Page>
        <Page url="/scripting">
            <DocumentPage url="/pages/scripting.md" />
        </Page>
        <Page url="/layout">
            <DocumentPage url="/pages/layout.md" />
        </Page>
        <Page url="/working-with-text">
            <DocumentPage url="/pages/working-with-text.md" />
        </Page>
        <Page url="/working-with-markdown">
            <DocumentPage url="/pages/working-with-markdown.md" />
        </Page>
        <Page url="/routing-and-links">
            <DocumentPage url="/pages/routing-and-links.md" />
        </Page>
        <Page url="/forms">
            <DocumentPage url="/pages/forms.md" />
        </Page>
        <Page url="/resources">
            <DocumentPage url="/pages/resources.md" />
        </Page>
        <Page url="/modal-dialogs">
            <DocumentPageNoTOC url="/pages/modal-dialogs.md" />
        </Page>
        <Page url="/user-defined-components">
            <DocumentPageNoTOC url="/pages/user-defined-components.md" />
        </Page>
        <Page url="/refactoring">
            <DocumentPageNoTOC url="/pages/refactoring.md" />
        </Page>
        <Page url="/styles-and-themes/layout-props">
            <DocumentPage url="/pages/styles-and-themes/layout-props.md" />
        </Page>
        <Page url="/styles-and-themes/theme-variables">
            <DocumentPage url="/pages/styles-and-themes/theme-variables.md" />
        </Page>
        <Page url="/styles-and-themes/theme-variable-defaults">
            <DocumentPageNoTOC
                url="/pages/styles-and-themes/theme-variable-defaults.md" />
        </Page>
        <Page url="/styles-and-themes/common-units">
            <DocumentPage url="/pages/styles-and-themes/common-units.md" />
        </Page>
        <Page url="/context-variables">
            <DocumentPage url="/pages/context-variables.md" />
        </Page>
        <Page url="/globals">
            <DocumentPage url="pages/globals.md" />
        </Page>
        <Page url="/helper-tags">
            <DocumentPage url="pages/helper-tags.md" />
        </Page>
        <Page url="/universal-properties">
            <DocumentPage url="pages/universal-properties.md" />
        </Page>
        <Page url="/template-properties">
            <DocumentPage url="pages/template-properties.md" />
        </Page>
        <Page url="/icons">
            <Icons />
        </Page>
        <Page url="/palettes">
            <Palettes />
        </Page>
        <Page url="/glossary">
            <DocumentPageNoTOC url="/pages/glossary.md" />
        </Page>
        <Page url="/build-hello-world-component">
            <DocumentPage url="/pages/build-hello-world-component.md" />
        </Page>
        <Page url="/build-editor-component">
            <DocumentPage url="/pages/build-editor-component.md" />
        </Page>
        <Page url="/howto/expose-a-method-from-a-component">
            <DocumentPageNoTOC
                url="/pages/howto/expose-a-method-from-a-component.md" />
        </Page>
        <Page url="/howto/delegate-a-method">
            <DocumentPageNoTOC url="/pages/howto/delegate-a-method.md" />
        </Page>
        <Page url="/howto/react-to-button-click-not-keystrokes">
            <DocumentPageNoTOC
                url="/pages/howto/react-to-button-click-not-keystrokes.md" />
        </Page>
        <Page url="/howto/modify-a-value-reported-in-a-column">
            <DocumentPageNoTOC
                url="/pages/howto/modify-a-value-reported-in-a-column.md" />
        </Page>
        <Page url="/howto/filter-and-transform-data-from-an-api">
            <DocumentPageNoTOC
                url="/pages/howto/filter-and-transform-data-from-an-api.md" />
        </Page>
        <Page url="/howto/group-items-in-list-by-a-property">
            <DocumentPageNoTOC
                url="/pages/howto/group-items-in-list-by-a-property.md" />
        </Page>
        <Page
            url="/howto/delay-a-datasource-until-another-datasource-is-ready">
            <DocumentPageNoTOC
                url="/pages/howto/delay-a-datasource-until-another-datasource-is-ready.md" />
        </Page>
        <Page url="/howto/hide-an-element-until-its-datasource-is-ready">
            <DocumentPageNoTOC
                url="/pages/howto/hide-an-element-until-its-datasource-is-ready.md" />
        </Page>
        <Page url="/howto/use-built-in-form-validation">
            <DocumentPageNoTOC
                url="/pages/howto/use-built-in-form-validation.md" />
        </Page>
        <Page url="/howto/do-custom-form-validation">
            <DocumentPageNoTOC
                url="/pages/howto/do-custom-form-validation.md" />
        </Page>
        <Page
            url="/howto/assign-a-complex-json-literal-to-a-component-variable">
            <DocumentPageNoTOC
                url="/pages/howto/assign-a-complex-json-literal-to-a-component-variable.md" />
        </Page>
        <Page url="/howto/make-a-set-of-equal-width-cards">
            <DocumentPageNoTOC
                url="/pages/howto/make-a-set-of-equal-width-cards.md" />
        </Page>
        <Page
            url="/howto/set-the-initial-value-of-a-select-from-fetched-data">
            <DocumentPageNoTOC
                url="/pages/howto/set-the-initial-value-of-a-select-from-fetched-data.md" />
        </Page>
        <Page url="/howto/pass-data-to-a-modal-dialog">
            <DocumentPageNoTOC
                url="/pages/howto/pass-data-to-a-modal-dialog.md" />
        </Page>
        <Page url="/howto/debug-a-component">
            <DocumentPageNoTOC url="/pages/howto/debug-a-component.md" />
        </Page>
        <Page url="/howto/share-a-modaldialog-across-components">
            <DocumentPageNoTOC
                url="/pages/howto/share-a-modaldialog-across-components.md" />
        </Page>
        <Page url="/howto/use-the-same-modaldialog-to-add-or-edit">
            <DocumentPageNoTOC
                url="/pages/howto/use-the-same-modaldialog-to-add-or-edit.md" />
        </Page>
        <Page url="/howto/paginate-a-list">
            <DocumentPageNoTOC url="/pages/howto/paginate-a-list.md" />
        </Page>
        <Page url="/howto/chain-a-refetch">
            <DocumentPageNoTOC url="/pages/howto/chain-a-refetch.md" />
        </Page>
        <Page url="/howto/handle-background-operations">
            <DocumentPageNoTOC
                url="/pages/howto/handle-background-operations.md" />
        </Page>
        <Page url="/howto/update-ui-optimistically">
            <DocumentPageNoTOC
                url="/pages/howto/update-ui-optimistically.md" />
        </Page>
        <Page url="/howto/make-a-table-responsive">
            <DocumentPageNoTOC
                url="/pages/howto/make-a-table-responsive.md" />
        </Page>
        <Page url="/howto/sync-selections-between-table-and-list-views">
            <DocumentPageNoTOC
                url="/pages/howto/sync-selections-between-table-and-list-views.md" />
        </Page>
        <!-- Add more pages as additional files are created -->
        <Page url="/hosted-deployment">
            <DocumentPage url="/pages/hosted-deployment.md" />
        </Page>
        <Page url="/change-log">
            <ChangeLog />
        </Page>
        <Page url="/mcp">
            <DocumentPageNoTOC url="/pages/mcp.md" />
        </Page>
        <Page url="/news-and-reviews">
            <DocumentPageNoTOC url="/pages/news-and-reviews.md" />
        </Page>
        <Page url="/vscode">
            <DocumentPageNoTOC url="/pages/vscode.md" />
        </Page>
        <Page url="/components/*">
            <script>
                var contentKey = 'components/' + $routeParams['*'];
                var content = appGlobals.content[contentKey];
            </script>
            <DocumentPage when="{content}" content="{content}" />
            <Redirect when="{!content}" to="/404" />
        </Page>
        <Page url="/extensions/*">
            <script>
                var contentKey = 'extensions/' + $routeParams['*'];
                var content = appGlobals.content[contentKey];
            </script>
            <DocumentPage when="{content}" content="{content}" />
            <Redirect when="{!content}" to="/404" />
        </Page>
        <Page url="/404">
            <PageNotFound />
        </Page>
    </Pages>
    <Footer>
        <CHStack width="*">
            This site is an XMLUI™ app.
            <SpaceFiller />
            <Link
                to="https://github.com/xmlui-org/xmlui/tree/main/docs/src"
                target="_blank">
                <Button variant="ghost" icon="github" />
            </Link>
        </CHStack>
    </Footer>
</App><|MERGE_RESOLUTION|>--- conflicted
+++ resolved
@@ -260,11 +260,7 @@
                 <NavGroup label="Xmlui Website Blocks">
                 <NavLink label="Extension Overview" to="/extensions/xmlui-website-blocks/_overview" />
                 <NavLink label="Carousel" to="/extensions/xmlui-website-blocks/Carousel" />
-<<<<<<< HEAD
-                <NavLink label="HelloMd" to="/extensions/xmlui-website-blocks/HelloMd" />
-=======
                 <NavLink label="FancyButton" to="/extensions/xmlui-website-blocks/FancyButton" />
->>>>>>> 2d1d76ff
                 <NavLink label="HeroSection" to="/extensions/xmlui-website-blocks/HeroSection" />
                 <NavLink label="ScrollToTop" to="/extensions/xmlui-website-blocks/ScrollToTop" />
                 </NavGroup>
