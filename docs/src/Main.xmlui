--- conflicted
+++ resolved
@@ -209,12 +209,7 @@
                 <DocumentPageNoTOC url="/pages/reactive-intro.md" />
             </Page>
             <Page url="/components-intro">
-<<<<<<< HEAD
-              <!--      TODO illesg: note, breaks ssr scroll (jumps to top after hydration)-->
-                <ComponentsIntro/>
-=======
                 <DocumentPageNoTOC url="/pages/components-intro.md" />
->>>>>>> ce0ff76d
             </Page>
             <Page url="/themes-intro">
                 <ThemesIntro />
