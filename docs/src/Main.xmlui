<Fragment xmlns:XMLUIExtensions="component-ns">
    <App layout="vertical-full-header" noScrollbarGutters="false" when="{!window.location.hash.includes('/playground')}">
        <AppHeader>
<<<<<<< HEAD
            <SpaceFiller />
            <XMLUIExtensions:Search data="{appGlobals.content}" />
            <ToneChangerButton />
=======
            <property name="logoTemplate">
                <Link to="/" height="100%">
                    <Logo padding="$space-3" paddingLeft="0"/>
                </Link>
            </property>
            <SpaceFiller/>
            <XMLUIExtensions:Search data="{{ ...appGlobals.content, ...appGlobals.prefetchedContent }}"/>
            <ToneChangerButton/>
>>>>>>> 65ffac2a
        </AppHeader>

        <NavPanel>
            <NavGroup label="Learn XMLUI" initiallyExpanded="{true}">
                <NavLink label="Introduction" to="/"/>
                <NavLink label="Reactive Data" to="/reactive-intro"/>
                <NavLink label="Components" to="/components-intro"/>
                <NavLink label="Themes" to="/themes-intro"/>
            </NavGroup>
            <NavGroup label="Create XMLUI Apps">
                <NavLink label="App Structure" to="/app-structure"/>
                <NavLink label="Markup" to="/markup"/>
                <NavLink label="Code" to="/code"/>
                <NavLink label="Layout" to="/layout"/>
                <NavLink label="Working with Text" to="/workingWithText"/>
                <NavLink label="Working with Markdown" to="/workingWithMarkdown"/>
                <NavLink label="Routing and Links" to="/routingAndLinks"/>
                <NavLink label="Forms" to="/forms"/>
                <NavLink label="Resources" to="/resources"/>
                <NavLink label="Modal Dialogs" to="/modal-dialogs"/>
                <NavLink label="User-defined Components" to="/user-defined-components"/>
            </NavGroup>
            <NavGroup label="Reference">
                <RecursiveNavTree items="{ appGlobals.navPanelContent.filter(item => item.name === 'components') }" level="{1}"/>
                <NavGroup label="Themes">
                    <NavLink label="Layout Properties" to="/styles-and-themes/layout-props"/>
                    <NavLink label="Theme Variables" to="/styles-and-themes/theme-variables"/>
                    <NavLink label="Common Units" to="/styles-and-themes/common-units"/>
                </NavGroup>
                <NavLink label="Context Variables" to="/context-variables"/>
                <NavLink label="Globals" to="/globals"/>
                <NavLink label="Palettes" to="/palettes"/>
                <NavLink label="Icons" to="/icons"/>
                <NavLink label="Glossary" to="/glossary"/>
                <NavLink label="Test" to="/test"/>
            </NavGroup>
        </NavPanel>

        <Pages>
            <Page url="/">
                <DocumentPage
                    hideToc="true"
                    url="/pages/intro.md"
                    nextLink="/reactive-intro"
                    nextTitle="Reactive Data"/>
            </Page>

            <Page url="/reactive-intro">
                <DocumentPage
                    hideToc="true"
                    url="/pages/reactive-intro.md"
                    prevLink="/"
                    prevTitle="Introduction"
                    nextLink="/components-intro"
                    nextTitle="Components"/>
            </Page>

            <Page url="/components-intro">
                <ComponentsIntro/>
            </Page>
            
            <Page url="/themes-intro">
                <ThemesIntro/>
            </Page>
            <Page url="/app-structure">
                <DocumentPage url="/pages/app-structure.md"/>
            </Page>
            <Page url="/markup">
                <DocumentPage url="/pages/markup.md"/>
            </Page>
            <Page url="/code">
                <DocumentPage url="/pages/code.md"/>
            </Page>
            <Page url="/layout">
                <DocumentPage url="/pages/layout.md"/>
            </Page>
            <Page url="/workingWithText">
                <DocumentPage url="/pages/working-with-text.md"/>
            </Page>
            <Page hideToc="true" url="/workingWithMarkdown">
                <DocumentPage url="/pages/working-with-markdown.md"/>
            </Page>
            <Page url="/routingAndLinks">
                <DocumentPage url="/pages/routing-and-links.md"/>
            </Page>
            <Page url="/forms">
                <DocumentPage url="/pages/forms.md"/>
            </Page>
            <Page url="/resources">
                <DocumentPage url="/pages/resources.md"/>
            </Page>
            <Page url="/modal-dialogs">
                <DocumentPage url="/pages/modal-dialogs.md"/>
            </Page>
            <Page url="/user-defined-components">
                <DocumentPage url="/pages/user-defined-components.md"/>
            </Page>
            <Page url="/styles-and-themes/layout-props">
                <DocumentPage url="/pages/styles-and-themes/layout-props.md"/>
            </Page>
            <Page url="/styles-and-themes/theme-variables">
                <DocumentPage url="/pages/styles-and-themes/theme-variables.md"/>
            </Page>
            <Page url="/styles-and-themes/common-units">
                <DocumentPage url="/pages/styles-and-themes/common-units.md"/>
            </Page>
            <Page url="/tbd">
                <TBD/>
            </Page>
            <Page url="/icons">
                <Icons/>
            </Page>
            <Page url="/palettes">
                <Palettes/>
            </Page>
            <Page url="/context-variables">
                <DocumentPage url="/pages/context-variables.md"/>
            </Page>
            <Page url="/globals">
                <DocumentPage url="pages/globals.md"/>
            </Page>
            <Page url="/glossary">
                <DocumentPage url="/pages/glossary.md"/>
            </Page>
            <Page url="/xmlui-theme">
                <DocumentPage url="/pages/xmlui-theme.md"/>
            </Page>
            <Page url="/test">
                <Test/>
            </Page>
            <Page url="/*">
                <DocumentPage content="{ appGlobals.content[$routeParams['*']] }"/>
            </Page>
        </Pages>
        <Footer>
            <Card border="0" width="100%" padding="0">
                <CHStack gap="$space-1" paddingBottom="0" verticalAlignment="center">
                    Created with
                    <Logo width="50px" />
                </CHStack>
            </Card>
        </Footer>
    </App>
    <XMLUIExtensions:StandalonePlayground when="{window.location.hash.includes('/playground')}"/>
</Fragment><|MERGE_RESOLUTION|>--- conflicted
+++ resolved
@@ -1,20 +1,14 @@
 <Fragment xmlns:XMLUIExtensions="component-ns">
     <App layout="vertical-full-header" noScrollbarGutters="false" when="{!window.location.hash.includes('/playground')}">
         <AppHeader>
-<<<<<<< HEAD
-            <SpaceFiller />
-            <XMLUIExtensions:Search data="{appGlobals.content}" />
-            <ToneChangerButton />
-=======
             <property name="logoTemplate">
                 <Link to="/" height="100%">
                     <Logo padding="$space-3" paddingLeft="0"/>
                 </Link>
             </property>
             <SpaceFiller/>
-            <XMLUIExtensions:Search data="{{ ...appGlobals.content, ...appGlobals.prefetchedContent }}"/>
+            <XMLUIExtensions:Search data="{appGlobals.content}"/>
             <ToneChangerButton/>
->>>>>>> 65ffac2a
         </AppHeader>
 
         <NavPanel>
@@ -75,7 +69,7 @@
             <Page url="/components-intro">
                 <ComponentsIntro/>
             </Page>
-            
+
             <Page url="/themes-intro">
                 <ThemesIntro/>
             </Page>
