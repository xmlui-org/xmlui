{
  "name": "xmlui-docs",
  "private": true,
  "version": "0.0.8",
  "scripts": {
    "start": "echo '====================================================================\nExecuting \"npm run watch-docs-content\" in the project root,\nyou get automatic content generation based on xmlui metadata!\n====================================================================\n' && xmlui start",
    "preview": "xmlui preview",
    "gen:releases": "node scripts/get-releases.js --output 'public/resources/files/releases.json'",
    "gen:download-latest-xmlui-release": "node scripts/download-latest-xmlui.js",
<<<<<<< HEAD
    "gen:rss": "node scripts/generate-rss.js",
    "build:docs": "xmlui build --buildMode=INLINE_ALL --withMock && npm run gen:download-latest-xmlui-release && npm run gen:rss",
    "build-optimized": "npm run gen:releases && npm run gen:download-latest-xmlui-release && npm run gen:rss && npx xmlui-optimizer",
    "release-ci-optimized": "npm run build-optimized && xmlui zip-dist --source=xmlui-optimized-output --target=ui-optimized.zip"
=======
    "build:docs": "xmlui build --buildMode=INLINE_ALL --withMock && npm run gen:download-latest-xmlui-release",
    "build-optimized": "npm run gen:releases && npm run gen:download-latest-xmlui-release && npx xmlui-optimizer",
    "release-ci-optimized": "npm run build-optimized && xmlui zip-dist --source=xmlui-optimized-output --target=ui-optimized.zip",
    "preview-optimized": "npx serve@latest ./xmlui-optimized-output"
>>>>>>> 8a3d5cd2
  },
  "dependencies": {
    "@shikijs/langs": "3.4.2",
    "shiki": "^3.3.0",
    "xmlui": "*",
    "xmlui-playground": "*",
    "xmlui-search": "*",
    "xmlui-hello-world": "*"
  },
  "msw": {
    "workerDirectory": [
      "public"
    ]
  },
  "devDependencies": {
    "@emotion/is-prop-valid": "^1.3.1",
    "@octokit/rest": "^22.0.0",
    "remark-parse": "11.0.0",
    "remark-stringify": "11.0.0",
    "strip-markdown": "6.0.0",
    "unified": "11.0.5"
  }
}<|MERGE_RESOLUTION|>--- conflicted
+++ resolved
@@ -7,17 +7,11 @@
     "preview": "xmlui preview",
     "gen:releases": "node scripts/get-releases.js --output 'public/resources/files/releases.json'",
     "gen:download-latest-xmlui-release": "node scripts/download-latest-xmlui.js",
-<<<<<<< HEAD
     "gen:rss": "node scripts/generate-rss.js",
     "build:docs": "xmlui build --buildMode=INLINE_ALL --withMock && npm run gen:download-latest-xmlui-release && npm run gen:rss",
     "build-optimized": "npm run gen:releases && npm run gen:download-latest-xmlui-release && npm run gen:rss && npx xmlui-optimizer",
-    "release-ci-optimized": "npm run build-optimized && xmlui zip-dist --source=xmlui-optimized-output --target=ui-optimized.zip"
-=======
-    "build:docs": "xmlui build --buildMode=INLINE_ALL --withMock && npm run gen:download-latest-xmlui-release",
-    "build-optimized": "npm run gen:releases && npm run gen:download-latest-xmlui-release && npx xmlui-optimizer",
     "release-ci-optimized": "npm run build-optimized && xmlui zip-dist --source=xmlui-optimized-output --target=ui-optimized.zip",
     "preview-optimized": "npx serve@latest ./xmlui-optimized-output"
->>>>>>> 8a3d5cd2
   },
   "dependencies": {
     "@shikijs/langs": "3.4.2",
