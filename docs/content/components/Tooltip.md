# Tooltip [#tooltip]

A tooltip component that displays text when hovering over trigger content.

## Using Tooltip [#using-tooltip]

You rarely need to use the Tooltip component directly, as visual components support three properties, `tootip`, `tooltipMarkdown`, and `tooltipOptions` respectively. When you utilize the `tooltip` property with a visual component, hovering over that component displays the associated text.

### The `tooltip` property [#the-tooltip-property]

```xmlui-pg display copy height="180px" /tooltip/ name="Example: using the tooltip property"
<App>
  <CHStack height="100px" verticalAlignment="center" >
    <Button
      label="Hover the mouse over me!"
      tooltip="I'm hovered!"
    >
    </Button>
  </CHStack>
</App>
```

### The `tooltipMarkdown` property [#the-tooltipmarkdown-property]

The `tooltipMarkdown` property allows you to use the tooltip with markdown syntax.

```xmlui-pg display copy /tooltipMarkdown/ name="Example: using the tooltipMarkdown property"
<App>
  <VStack height="80px" width="fit-content">
    <Card
      title="Tooltip with markdown"
      tooltipMarkdown="This *example* uses `toolTipMarkdown`"
      tooltipOptions="right"
    />
  </VStack>
</App>
```

### The `tooltipOptions` property [#the-tooltipoptions-property]

The tooltip provides several options (see the properties of this component), influencing its behavior and appearance. You can set the `tooltipOptions` property to define these options.

For example, the following example positions the tooltip to the right, making it appear somewhat distant from the component.

```xmlui-pg display copy height="180px" /tooltipOptions/ name="Example: using the tooltipOptions property"
<App>
  <CHStack height="100px" verticalAlignment="center" >
    <Button
      label="Hover the mouse over me!"
      tooltip="I'm hovered"
      tooltipOptions="right; sideOffset: 32"
    >
    </Button>
  </CHStack>
</App>
```

You can define `tooltipOptions` as a string or as an object. In the latter case, the object declares name and value pairs describing the visual options:

```xmlui-pg display copy height="180px" /tooltipOptions/ name="Example: tooltipOptions as an object"
<App>
  <CHStack height="100px" verticalAlignment="center" >
    <Button
      label="Hover the mouse over me!"
      tooltip="Use an object"
      tooltipOptions="{{ showArrow: false, side: 'bottom', align: 'start' }}"
    >
    </Button>
  </CHStack>
</App>
```

The string form of `tooltipOptions` is composed of names or name and value pairs separated by semicolons. The properties that allow enumerations (such as `side` or `align`) can be set with a name representing a single value. Properties with boolean values can use the property name to represent the `true` value, or the property name prefixed with an exclamation mark to signify a `false` value. Numeric values are separated from the property name by a colon, and they do not use units. Here are a few examples:

```xmlui-pg display copy height="300px" /tooltipOptions/ name="Example: tooltipOptions as a string"
<App>
  <VStack height="100px" horizontalAlignment="center" gap="3rem">
    <Card
      title="Tooltip to the left with 800ms delay"
      tooltip="I'm a Tooltip"
      tooltipOptions="left; delayDuration: 800; !showArrow" />
    <HStack>
      <Icon
        name="email"
        width="48px"
        height="48px"
        tooltipMarkdown="**Tooltip** to the bottom with no arrows, aligned left"
        tooltipOptions="bottom; !showArrow; start" />
      <Icon
        name="phone"
        width="48px"
        height="48px"
        tooltipMarkdown="*Tooltip* to the bottom with arrows, 28 pixels away"
        tooltipOptions="bottom; showArrow; sideOffset: 28" />
    </HStack>
  </VStack>
</App>
```

### Using the Tooltip component [#using-the-tooltip-component]

Instead of using the tooltip-related properties, you can wrap the component into a `Tooltip`:

```xmlui-pg display copy height="260px" name="Example: Using the Tooltip component"
<App>
  <VStack height="100px" horizontalAlignment="center">
    <Tooltip side="bottom" markdown="This *example* uses a `Tooltip` component">
      <Stack>
        <Card title="Card 1: within a Tooltip" />
        <Card title="Card 2: within the same Tooltip" />
      </Stack>
    </Tooltip>
  </VStack>
</App>
```

### Using a Tooltip template [#using-a-tooltip-template]

You can specify tooltips that you could not otherwise do with the `text` or `markdown` properties.

```xmlui-pg display copy height="200px" name="Example: Using a tooltipTemplate" /tooltipTemplate/
<App>
  <VStack height="100px" horizontalAlignment="center">
    <Tooltip side="bottom">
      <property name="tooltipTemplate">
        <HStack>
          <Stack width="24px" height="24px" backgroundColor="purple" />
          <H2>This is a tooltip</H2>
        </HStack>
      </property>
      <Card title="I have a templated Tooltip!" />
    </Tooltip>
  </VStack>
</App>
```

A `tooltipTemplate` may be able to use the `$tooltip` context variable.

```xmlui-pg display copy height="600px" name="Example: tooltipTemplate with $tooltip context variable"
<App
    var.starData="{[
      { star_date: '2025-02-11T00:00:00Z', xmlui_stars: 0, xmlui_test_server_stars: 0, xmlui_invoice_stars: 0, xmlui_mcp_stars: 0 },
      { star_date: '2025-07-18T00:00:00Z', xmlui_stars: 1, xmlui_test_server_stars: 0, xmlui_invoice_stars: 0, xmlui_mcp_stars: 0 },
      { star_date: '2025-07-19T00:00:00Z', xmlui_stars: 4, xmlui_test_server_stars: 1, xmlui_invoice_stars: 0, xmlui_mcp_stars: 0 },
      { star_date: '2025-07-20T00:00:00Z', xmlui_stars: 48, xmlui_test_server_stars: 5, xmlui_invoice_stars: 2, xmlui_mcp_stars: 1 },
      { star_date: '2025-07-21T00:00:00Z', xmlui_stars: 62, xmlui_test_server_stars: 8, xmlui_invoice_stars: 3, xmlui_mcp_stars: 2 },
      { star_date: '2025-07-22T00:00:00Z', xmlui_stars: 16, xmlui_test_server_stars: 3, xmlui_invoice_stars: 1, xmlui_mcp_stars: 1 },
      { star_date: '2025-07-23T00:00:00Z', xmlui_stars: 6, xmlui_test_server_stars: 2, xmlui_invoice_stars: 1, xmlui_mcp_stars: 0 },
      { star_date: '2025-07-24T00:00:00Z', xmlui_stars: 3, xmlui_test_server_stars: 1, xmlui_invoice_stars: 0, xmlui_mcp_stars: 1 },
      { star_date: '2025-07-25T00:00:00Z', xmlui_stars: 10, xmlui_test_server_stars: 2, xmlui_invoice_stars: 1, xmlui_mcp_stars: 1 },
      { star_date: '2025-07-26T00:00:00Z', xmlui_stars: 2, xmlui_test_server_stars: 1, xmlui_invoice_stars: 0, xmlui_mcp_stars: 0 },
      { star_date: '2025-07-27T00:00:00Z', xmlui_stars: 3, xmlui_test_server_stars: 1, xmlui_invoice_stars: 1, xmlui_mcp_stars: 0 },
      { star_date: '2025-07-28T00:00:00Z', xmlui_stars: 4, xmlui_test_server_stars: 1, xmlui_invoice_stars: 0, xmlui_mcp_stars: 1 },
      { star_date: '2025-07-29T00:00:00Z', xmlui_stars: 4, xmlui_test_server_stars: 2, xmlui_invoice_stars: 1, xmlui_mcp_stars: 0 },
      { star_date: '2025-07-30T00:00:00Z', xmlui_stars: 1, xmlui_test_server_stars: 0, xmlui_invoice_stars: 0, xmlui_mcp_stars: 1 },
      { star_date: '2025-07-31T00:00:00Z', xmlui_stars: 1, xmlui_test_server_stars: 1, xmlui_invoice_stars: 0, xmlui_mcp_stars: 0 },
      { star_date: '2025-08-01T00:00:00Z', xmlui_stars: 2, xmlui_test_server_stars: 0, xmlui_invoice_stars: 1, xmlui_mcp_stars: 0 },
      { star_date: '2025-08-05T00:00:00Z', xmlui_stars: 1, xmlui_test_server_stars: 1, xmlui_invoice_stars: 0, xmlui_mcp_stars: 0 },
      { star_date: '2025-08-07T00:00:00Z', xmlui_stars: 1, xmlui_test_server_stars: 0, xmlui_invoice_stars: 0, xmlui_mcp_stars: 1 },
      { star_date: '2025-08-08T00:00:00Z', xmlui_stars: 3, xmlui_test_server_stars: 1, xmlui_invoice_stars: 1, xmlui_mcp_stars: 0 },
      { star_date: '2025-08-12T00:00:00Z', xmlui_stars: 2, xmlui_test_server_stars: 1, xmlui_invoice_stars: 0, xmlui_mcp_stars: 1 },
      { star_date: '2025-08-14T00:00:00Z', xmlui_stars: 1, xmlui_test_server_stars: 0, xmlui_invoice_stars: 1, xmlui_mcp_stars: 0 },
      { star_date: '2025-08-15T00:00:00Z', xmlui_stars: 2, xmlui_test_server_stars: 1, xmlui_invoice_stars: 0, xmlui_mcp_stars: 0 },
      { star_date: '2025-08-18T00:00:00Z', xmlui_stars: 2, xmlui_test_server_stars: 0, xmlui_invoice_stars: 1, xmlui_mcp_stars: 1 },
      { star_date: '2025-08-19T00:00:00Z', xmlui_stars: 3, xmlui_test_server_stars: 1, xmlui_invoice_stars: 1, xmlui_mcp_stars: 0 },
      { star_date: '2025-08-20T00:00:00Z', xmlui_stars: 1, xmlui_test_server_stars: 0, xmlui_invoice_stars: 0, xmlui_mcp_stars: 1 }
    ]}"
  >

    <VStack padding="$space-4" gap="$space-4">
      <Text fontSize="$fontSize-xl" fontWeight="$fontWeight-semibold">
        XMLUI Stars Over Time
      </Text>

      <Card height="400px">
        <LineChart
          data="{starData}"
<<<<<<< HEAD
          dataKeys="{['xmlui_stars', 'xmlui_test_server_stars', 'xmlui_invoice_stars', 'xmlui_mcp_stars']}"
          nameKey="star_date"
=======
          yKeys="{['xmlui_stars', 'xmlui_test_server_stars', 'xmlui_invoice_stars', 'xmlui_mcp_stars']}"
          xKey="star_date"
>>>>>>> 7589c5a0
          showLegend="true"
          tickFormatterX="{formatDateWithoutYear}">
          <property name="tooltipTemplate">
            <Theme
              border-cell-Table="none"
              padding-cell-Table="0">
              <VStack
                gap="0"
                width="16rem"
                borderRadius="$borderRadius"
                boxShadow="$boxShadow-md"
                backgroundColor="$color-surface-100">
                <Text>
                  {formatDate($tooltip.label)}
                </Text>
                <Table
                  lineHeight="$lineHeight-tight"
                  data="{$tooltip.payload}"
                  hideHeader="true"
                  noBottomBorder="true">
                  <Column width="3*">
                    <HStack gap="$space-2" verticalAlignment="center">
                      <Stack
                        width="8px"
                        height="8px"
                        backgroundColor="{$item.color}" />
                      <Text fontSize="$fontSize-smaller">
<<<<<<< HEAD
                        {$item.dataKey}
=======
                        {$item.label}
>>>>>>> 7589c5a0
                      </Text>
                    </HStack>
                  </Column>
                  <Column>
                    <Text fontSize="$fontSize-smaller">
                      {$item.value}
                    </Text>
                  </Column>
                </Table>
              </VStack>
            </Theme>
          </property>
        </LineChart>
      </Card>
    </VStack>
</App>
```

## Properties [#properties]

### `align` (default: "center") [#align-default-center]

The preferred alignment against the trigger

Available values: `start`, `center` **(default)**, `end`

### `alignOffset` (default: 0) [#alignoffset-default-0]

An offset in pixels from the 'start' or 'end' alignment options

### `avoidCollisions` (default: true) [#avoidcollisions-default-true]

When true, overrides the side and align preferences to prevent collisions with boundary edges

### `defaultOpen` (default: false) [#defaultopen-default-false]

The open state of the tooltip when it is initially rendered

### `delayDuration` (default: 700) [#delayduration-default-700]

The duration from when the mouse enters a tooltip trigger until the tooltip opens (in ms)

### `markdown` [#markdown]

The markdown content to display in the tooltip

### `showArrow` (default: false) [#showarrow-default-false]

Whether to show the arrow pointing to the trigger element

### `side` (default: "top") [#side-default-top]

The preferred side of the trigger to render against when open

Available values: `top` **(default)**, `right`, `bottom`, `left`

### `sideOffset` (default: 4) [#sideoffset-default-4]

The distance in pixels from the trigger

### `skipDelayDuration` (default: 300) [#skipdelayduration-default-300]

How much time a user has to enter another trigger without incurring a delay again (in ms)

### `text` [#text]

The text content to display in the tooltip

### `tooltipTemplate` [#tooltiptemplate]

The template for the tooltip content

## Events [#events]

This component does not have any events.

## Exposed Methods [#exposed-methods]

This component does not expose any methods.

## Styling [#styling]

### Theme Variables [#theme-variables]

| Variable | Default Value (Light) | Default Value (Dark) |
| --- | --- | --- |
| [animation](../styles-and-themes/layout-props/#animation)-Tooltip | cubic-bezier(0.16, 1, 0.3, 1) | cubic-bezier(0.16, 1, 0.3, 1) |
| [animationDuration](../styles-and-themes/layout-props/#animationDuration)-Tooltip | 400ms | 400ms |
| [backgroundColor](../styles-and-themes/common-units/#color)-Tooltip | $color-surface-0 | $color-surface-200 |
| [border](../styles-and-themes/common-units/#border)-Tooltip | none | none |
| [borderBottom](../styles-and-themes/common-units/#border)-Tooltip | *none* | *none* |
| [borderBottomColor](../styles-and-themes/common-units/#color)-Tooltip | *none* | *none* |
| [borderBottomStyle](../styles-and-themes/common-units/#border-style)-Tooltip | *none* | *none* |
| [borderBottomWidth](../styles-and-themes/common-units/#size)-Tooltip | *none* | *none* |
| [borderColor](../styles-and-themes/common-units/#color)-Tooltip | *none* | *none* |
| [borderEndEndRadius](../styles-and-themes/common-units/#border-rounding)-Tooltip | *none* | *none* |
| [borderEndStartRadius](../styles-and-themes/common-units/#border-rounding)-Tooltip | *none* | *none* |
| [borderHorizontal](../styles-and-themes/common-units/#border)-Tooltip | *none* | *none* |
| [borderHorizontalColor](../styles-and-themes/common-units/#color)-Tooltip | *none* | *none* |
| [borderHorizontalStyle](../styles-and-themes/common-units/#border-style)-Tooltip | *none* | *none* |
| [borderHorizontalWidth](../styles-and-themes/common-units/#size)-Tooltip | *none* | *none* |
| [borderLeft](../styles-and-themes/common-units/#border)-Tooltip | *none* | *none* |
| [color](../styles-and-themes/common-units/#color)-Tooltip | *none* | *none* |
| [borderLeftStyle](../styles-and-themes/common-units/#border-style)-Tooltip | *none* | *none* |
| [borderLeftWidth](../styles-and-themes/common-units/#size)-Tooltip | *none* | *none* |
| [borderRadius](../styles-and-themes/common-units/#border-rounding)-Tooltip | 4px | 4px |
| [borderRight](../styles-and-themes/common-units/#border)-Tooltip | *none* | *none* |
| [color](../styles-and-themes/common-units/#color)-Tooltip | *none* | *none* |
| [borderRightStyle](../styles-and-themes/common-units/#border-style)-Tooltip | *none* | *none* |
| [borderRightWidth](../styles-and-themes/common-units/#size)-Tooltip | *none* | *none* |
| [borderStartEndRadius](../styles-and-themes/common-units/#border-rounding)-Tooltip | *none* | *none* |
| [borderStartStartRadius](../styles-and-themes/common-units/#border-rounding)-Tooltip | *none* | *none* |
| [borderStyle](../styles-and-themes/common-units/#border-style)-Tooltip | *none* | *none* |
| [borderTop](../styles-and-themes/common-units/#border)-Tooltip | *none* | *none* |
| [borderTopColor](../styles-and-themes/common-units/#color)-Tooltip | *none* | *none* |
| [borderTopStyle](../styles-and-themes/common-units/#border-style)-Tooltip | *none* | *none* |
| [borderTopWidth](../styles-and-themes/common-units/#size)-Tooltip | *none* | *none* |
| [borderHorizontal](../styles-and-themes/common-units/#border)-Tooltip | *none* | *none* |
| [borderVerticalColor](../styles-and-themes/common-units/#color)-Tooltip | *none* | *none* |
| [borderVerticalStyle](../styles-and-themes/common-units/#border-style)-Tooltip | *none* | *none* |
| [borderVerticalWidth](../styles-and-themes/common-units/#size)-Tooltip | *none* | *none* |
| [borderWidth](../styles-and-themes/common-units/#size)-Tooltip | *none* | *none* |
| [boxShadow](../styles-and-themes/common-units/#boxShadow)-Tooltip | hsl(206 22% 7% / 35%) 0px 10px 38px -10px, hsl(206 22% 7% / 20%) 0px 10px 20px -15px | hsl(206 22% 7% / 35%) 0px 10px 38px -10px, hsl(206 22% 7% / 20%) 0px 10px 20px -15px |
| [fill](../styles-and-themes/common-units/#color)-arrow-Tooltip | $color-surface-200 | $color-surface-200 |
| [fontSize](../styles-and-themes/common-units/#size)-Tooltip | 15px | 15px |
| [lineHeight](../styles-and-themes/common-units/#size)-Tooltip | 1 | 1 |
| [padding](../styles-and-themes/common-units/#size)-Tooltip | *none* | *none* |
| [paddingBottom](../styles-and-themes/common-units/#size)-Tooltip | 10px | 10px |
| [paddingHorizontal](../styles-and-themes/common-units/#size)-Tooltip | *none* | *none* |
| [paddingLeft](../styles-and-themes/common-units/#size)-Tooltip | 15px | 15px |
| [paddingRight](../styles-and-themes/common-units/#size)-Tooltip | 15px | 15px |
| [paddingTop](../styles-and-themes/common-units/#size)-Tooltip | 10px | 10px |
| [paddingVertical](../styles-and-themes/common-units/#size)-Tooltip | *none* | *none* |
| [stroke](../styles-and-themes/common-units/#color)-arrow-Tooltip | $color-surface-200 | $color-surface-200 |
| [strokeWidth](../styles-and-themes/common-units/#size)-arrow-Tooltip | 0 | 0 |
| [textColor](../styles-and-themes/common-units/#color)-Tooltip | $textcolor-primary | $textcolor-primary |<|MERGE_RESOLUTION|>--- conflicted
+++ resolved
@@ -175,13 +175,8 @@
       <Card height="400px">
         <LineChart
           data="{starData}"
-<<<<<<< HEAD
-          dataKeys="{['xmlui_stars', 'xmlui_test_server_stars', 'xmlui_invoice_stars', 'xmlui_mcp_stars']}"
-          nameKey="star_date"
-=======
           yKeys="{['xmlui_stars', 'xmlui_test_server_stars', 'xmlui_invoice_stars', 'xmlui_mcp_stars']}"
           xKey="star_date"
->>>>>>> 7589c5a0
           showLegend="true"
           tickFormatterX="{formatDateWithoutYear}">
           <property name="tooltipTemplate">
@@ -209,11 +204,7 @@
                         height="8px"
                         backgroundColor="{$item.color}" />
                       <Text fontSize="$fontSize-smaller">
-<<<<<<< HEAD
-                        {$item.dataKey}
-=======
                         {$item.label}
->>>>>>> 7589c5a0
                       </Text>
                     </HStack>
                   </Column>
