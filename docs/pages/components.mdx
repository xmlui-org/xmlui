# Component Reference

This section contains reference information about the components shipped with the framework. Select a particular component to learn more about its features, properties, events, APIs, and styling.

## Components

| Num | Component | Description | Status |
| :---: | :---: | --- | :---: |
| 1 | [APICall](./components/APICall.mdx) | `APICall` is used to mutate (create, update or delete) some data on the backend. It is similar in nature to the `DataSource` component which retrieves data from the backend. | stable |
| 2 | [App](./components/App.mdx) | The `App` component provides a UI frame for XMLUI apps. According to predefined (and run-time configurable) structure templates, `App` allows you to display your preferred layout. | stable |
| 3 | [AppHeader](./components/AppHeader.mdx) | `AppHeader` is a placeholder within `App` to define a custom application header. | experimental |
| 4 | [AppState](./components/AppState.mdx) | AppState is a functional component (without a visible user interface) that helps store and manage the app's state. | stable |
| 5 | [Avatar](./components/Avatar.mdx) | The `Avatar` component represents a user, group (or other entity's) avatar with a small image or initials. | stable |
| 6 | [Badge](./components/Badge.mdx) | The `Badge` is a text label that accepts a color map to define its background color and, optionally, its label color. | stable |
| 7 | [Bookmark](./components/Bookmark.mdx) | As its name suggests, this component places a bookmark into its parent component's view. The component has an `id` that you can use in links to navigate (scroll to) the bookmark's location. | stable |
| 8 | [Breakout](./components/Breakout.mdx) | The `Breakout` component creates a breakout section. It allows its child to occupy the entire width of the UI even if the app or the parent container constrains the maximum content width. | stable |
| 9 | [Button](./components/Button.mdx) | Button is an interactive element that triggers an action when clicked. | stable |
| 10 | [Card](./components/Card.mdx) | The `Card` component is a container for cohesive elements, often rendered visually as a card. | stable |
| 11 | [ChangeListener](./components/ChangeListener.mdx) | `ChangeListener` is a functional component (it renders no UI) to trigger an action when a particular value (component property, state, etc.) changes. | stable |
| 12 | [Checkbox](./components/Checkbox.mdx) | The `Checkbox` component allows users to make binary choices, typically between checked or unchecked. It consists of a small box that can be toggled on or off by clicking on it. | stable |
| 13 | [CHStack](./components/CHStack.mdx) | This component represents a stack that renders its contents horizontally and aligns that in the center along both axes. | stable |
| 14 | [Column](./components/Column.mdx) | The `Column` component can be used within a `Table` to define a particular table column's visual properties and data bindings. | stable |
| 15 | [Combobox](./components/Combobox.mdx) | A `Combobox` is a component that combines the features of a dropdown list and an input field. | experimental |
| 16 | [ContentSeparator](./components/ContentSeparator.mdx) | A `ContentSeparator` is a component that divides or separates content visually within a layout. It serves as a visual cue to distinguish between different sections or groups of content, helping to improve readability and organization. | stable |
| 17 | [CVStack](./components/CVStack.mdx) | This component represents a stack that renders its contents vertically and aligns that in the center along both axes. | stable |
| 18 | [DataSource](./components/DataSource.mdx) | The `DataSource` component manages fetching data from a web API endpoint. This component automatically manages the complexity of the fetch operation and caching. To manipulate data on the backend, use the [`APICall`](./APICall.mdx) component. | stable |
| 19 | [DatePicker](./components/DatePicker.mdx) | A datepicker component enables the selection of a date or a range of dates in a specified format from an interactive display. | experimental |
| 20 | [DropdownMenu](./components/DropdownMenu.mdx) | This component represents a dropdown menu with a trigger. When the user clicks the trigger, the dropdown menu displays its items. | stable |
| 21 | [EmojiSelector](./components/EmojiSelector.mdx) | The `EmojiSelector` component provides users with a graphical interface to browse, search and select emojis to insert into text fields, messages, or other forms of communication. | experimental |
| 22 | [FileInput](./components/FileInput.mdx) | The `FileInput` is a user interface component that allows users to select files from their device's file system for upload (or processing its content otherwise). | experimental |
| 23 | [FileUploadDropZone](./components/FileUploadDropZone.mdx) | The `FileUploadDropZone` component allows users to upload files to a web application by dragging and dropping files from their local file system onto a designated area within the UI. | stable |
| 24 | [FlowLayout](./components/FlowLayout.mdx) | This layout component is used to position content in rows with an auto wrapping feature: if the length of the items exceed the available space the layout will wrap into a new line. | stable |
| 25 | [Footer](./components/Footer.mdx) | The `Footer` is a component that acts as a placeholder within `App`. | stable |
| 26 | [Form](./components/Form.mdx) | A `Form` is a fundamental component that displays user interfaces that allow users to input (or change) data and submit it to the app (a server) for further processing. | experimental |
| 27 | [FormItem](./components/FormItem.mdx) | A `FormItem` component represents a single input element within a `Form`. The value within the `FormItem` may be associated with a particular property within the encapsulating `Form` component's data. | experimental |
| 28 | [FormSection](./components/FormSection.mdx) | The `FormSection` is a component that groups cohesive elements together within a `Form`. This grouping is indicated visually: the child components of the `FormSection` are placed in a [`FlowLayout`](./FlowLayout.mdx) component. | experimental |
| 29 | [Fragment](./components/Fragment.mdx) | The `Fragment` component encloses multiple child components into a single root component, so it can be used where only a single component definition is allowed. | stable |
| 30 | [H1](./components/H1.mdx) | Represents a heading level 1 text | stable |
| 31 | [H2](./components/H2.mdx) | Represents a heading level 2 text | stable |
| 32 | [H3](./components/H3.mdx) | Represents a heading level 3 text | stable |
| 33 | [H4](./components/H4.mdx) | Represents a heading level 4 text | stable |
| 34 | [H5](./components/H5.mdx) | Represents a heading level 5 text | stable |
| 35 | [H6](./components/H6.mdx) | Represents a heading level 6 text | stable |
| 36 | [Heading](./components/Heading.mdx) | Represents a heading text | stable |
| 37 | [HSplitter](./components/HSplitter.mdx) | The `Splitter` component divides a container (such as a window, panel, pane, etc.) into two resizable sections. | stable |
| 38 | [HStack](./components/HStack.mdx) | This component represents a stack rendering its contents horizontally. | stable |
| 39 | [Icon](./components/Icon.mdx) | This component is the representation of an icon. | experimental |
| 40 | [IconInfoCard](./components/IconInfoCard.mdx) | This component displays an icon and some content in a card. | experimental |
| 41 | [Image](./components/Image.mdx) | The `Image` component represents or depicts an object, scene, idea, or other concept with a picture. | stable |
| 42 | [Items](./components/Items.mdx) | The `Items` component maps sequential data items into component instances, representing each data item as a particular component. | stable |
| 43 | [Link](./components/Link.mdx) | A `Link` component represents a navigation target within the app or a reference to an external web URL. | stable |
| 44 | [List](./components/List.mdx) | The `List` component is a robust layout container that renders associated data items as a list of components. `List` is virtualized; it renders only items that are visible in the viewport. | experimental |
| 45 | [Logo](./components/Logo.mdx) | The `Logo` component represents a logo or a brand symbol. Usually, you use this component in the [`AppHeader`](./AppHeader.mdx#logotemplate). | experimental |
| 46 | [Markdown](./components/Markdown.mdx) | `Markdown` displays plain text styled using markdown syntax. | stable |
| 47 | [MenuItem](./components/MenuItem.mdx) | This property represents a leaf item in a menu hierarchy. Clicking the item triggers an action. | stable |
| 48 | [MenuSeparator](./components/MenuSeparator.mdx) | This component displays a separator line between menu items. | stable |
| 49 | [ModalDialog](./components/ModalDialog.mdx) | The `ModalDialog` component defines a modal dialog UI element that can be displayed over the existing UI - triggered by some action. | stable |
| 50 | [MultiCombobox](./components/MultiCombobox.mdx) | The `MultiCombobox` component is essentially a [`ComboBox`](./ComboBox.mdx) that enables the selection of multiple elements from a list either by typing in the field or by clicking list elements in the dropdown. These elements are then displayed in the field and can be removed as necessary. | experimental |
<<<<<<< HEAD
| 51 | [NavGroup](./components/NavGroup.mdx) | The `NavGroup` component is a container for grouping related navigation targets (`NavLink` components). It can be displayed as a submenu in the App's UI. | stable |
| 52 | [NavLink](./components/NavLink.mdx) | The `NavLink` component defines a navigation target (app navigation menu item) within the app; it is associated with a particular in-app navigation target (or an external link). | stable |
| 53 | [NavPanel](./components/NavPanel.mdx) | `NavPanel` is a placeholder within `App` to define the app's navigation (menu) structure. | stable |
| 54 | [NoResult](./components/NoResult.mdx) | `NoResult` is a component that displays a visual indication that some data query (search) resulted in no (zero) items. | stable |
| 55 | [NumberBox](./components/NumberBox.mdx) | A `NumberBox` component allows users to input numeric values: either integer or floating point numbers. It also accepts empty values, where the stored value will be of type `null`. | experimental |
| 56 | [Option](./components/Option.mdx) | `Option` is a non-visual component describing a selection option. Other components (such as `Select`, `Combobox`, and others) may use nested `Option` instances from which the user can select. | stable |
| 57 | [Page](./components/Page.mdx) | The `Page` component defines what content is displayed when the user navigates to a particular URL that is associated with the page. | stable |
| 58 | [PageHeader](./components/PageHeader.mdx) | The `PageHeader` component is a component that displays a title and an optional pre-title. The pre-title is displayed above the title. | experimental |
| 59 | [PageMetaTitle](./components/PageMetaTitle.mdx) | A PageMetaTitle component allows setting up (or changing) the app title to display with the current browser tab. | stable |
| 60 | [Pages](./components/Pages.mdx) | The `Pages` component is used as a container for [`Page`](./Page.mdx) components within an [`App`](./App.mdx). | stable |
| 61 | [PasswordInput](./components/PasswordInput.mdx) | The `Password` component is a specialized version of the `TextBox` component that allows users to input and edit passwords. | experimental |
| 62 | [ProgressBar](./components/ProgressBar.mdx) | A `ProgressBar` component visually represents the progress of a task or process. | stable |
| 63 | [Queue](./components/Queue.mdx) | The `Queue` component provides an API to enqueue elements and defines events to process queued elements in a FIFO order. | stable |
| 64 | [RadioGroup](./components/RadioGroup.mdx) | The `RadioGroup` input component is a group of radio buttons ([`RadioGroupOption`](./RadioGroupOption.mdx) components) that allow users to select only one option from the group at a time. | stable |
| 65 | [RadioGroupOption](./components/RadioGroupOption.mdx) | A single radio button within a radio button group | stable |
=======
| 51 | [MultiSelect](./components/MultiSelect.mdx) | The `MultiSelect` component works the same way as the [`Select`](./Select.mdx) component with the addition of the ability to select multiple elements from a list by clicking list elements in the dropdown. These elements are then displayed in the field and can be removed as necessary. | experimental |
| 52 | [NavGroup](./components/NavGroup.mdx) | The `NavGroup` component is a container for grouping related navigation targets (`NavLink` components). It can be displayed as a submenu in the App's UI. | stable |
| 53 | [NavLink](./components/NavLink.mdx) | The `NavLink` component defines a navigation target (app navigation menu item) within the app; it is associated with a particular in-app navigation target (or an external link). | stable |
| 54 | [NavPanel](./components/NavPanel.mdx) | `NavPanel` is a placeholder within `App` to define the app's navigation (menu) structure. | stable |
| 55 | [NoResult](./components/NoResult.mdx) | `NoResult` is a component that displays a visual indication that some data query (search) resulted in no (zero) items. | stable |
| 56 | [NumberBox](./components/NumberBox.mdx) | A `NumberBox` component allows users to input numeric values: either integer or floating point numbers. It also accepts empty values, where the stored value will be of type `null`. | experimental |
| 57 | [Option](./components/Option.mdx) | `Option` is a non-visual component describing a selection option. Other components (such as `Select`, `Combobox`, and others) may use nested `Option` instances from which the user can select. | stable |
| 58 | [Page](./components/Page.mdx) | The `Page` component defines what content is displayed when the user navigates to a particular URL that is associated with the page. | stable |
| 59 | [PageHeader](./components/PageHeader.mdx) | The `PageHeader` component is a component that displays a title and an optional pre-title. The pre-title is displayed above the title. | experimental |
| 60 | [PageMetaTitle](./components/PageMetaTitle.mdx) | A PageMetaTitle component allows setting up (or changing) the app title to display with the current browser tab. | stable |
| 61 | [Pages](./components/Pages.mdx) | The `Pages` component is used as a container for [`Page`](./Page.mdx) components within an [`App`](./App.mdx). | stable |
| 62 | [PasswordInput](./components/PasswordInput.mdx) | The `Password` component is a specialized version of the `TextBox` component that allows users to input and edit passwords. | experimental |
| 63 | [ProgressBar](./components/ProgressBar.mdx) | A `ProgressBar` component visually represents the progress of a task or process. | stable |
| 64 | [Queue](./components/Queue.mdx) | The `Queue` component provides an API to enqueue elements and defines events to process queued elements in a FIFO order. | stable |
| 65 | [RadioGroup](./components/RadioGroup.mdx) | The `RadioGroup` input component is a group of radio buttons ([`RadioGroupOption`](./RadioGroupOption.mdx) components) that allow users to select only one option from the group at a time. | stable |
>>>>>>> 8b55d289
| 66 | [RealTimeAdapter](./components/RealTimeAdapter.mdx) | `RealTimeAdapter` is a non-visual component that listens to real-time events through long-polling. | experimental |
| 67 | [Redirect](./components/Redirect.mdx) | `Redirect` is a component that immediately redirects the browser to the URL in its `to` property when it gets visible (its `when` property gets `true`). The redirection works only within the app. | stable |
| 68 | [Select](./components/Select.mdx) | Provides a dropdown with a list of options to choose from. | stable |
| 69 | [SpaceFiller](./components/SpaceFiller.mdx) | The `SpaceFiller` is a component that works well in layout containers to fill the remaining (unused) space. Its behavior depends on the layout container in which it is used. | stable |
| 70 | [Spinner](./components/Spinner.mdx) | The `Spinner` component is an animated indicator that represents a particular action in progress without a deterministic progress value. | stable |
| 71 | [Splitter](./components/Splitter.mdx) | The `Splitter` component divides a container (such as a window, panel, pane, etc.) into two resizable sections. | stable |
| 72 | [Stack](./components/Stack.mdx) | `Stack` is a layout container displaying children in a horizontal or vertical stack. | stable |
| 73 | [StickyBox](./components/StickyBox.mdx) | The `StickyBox` is a component that "sticks" or remains fixed at the top or bottom position on the screen as the user scrolls. | experimental |
| 74 | [SubMenuItem](./components/SubMenuItem.mdx) | This component represents a nested menu item within another menu or menu item. | stable |
| 75 | [Switch](./components/Switch.mdx) | The `Switch` component is a user interface element that allows users to toggle between two states: on and off. It consists of a small rectangular or circular button that can be moved left or right to change its state. | stable |
| 76 | [TabItem](./components/TabItem.mdx) | `TabItem` is a non-visual component describing a tab. Tabs component may use nested TabItem instances from which the user can select. | stable |
| 77 | [Table](./components/Table.mdx) | `Table` is a component that displays cells organized into rows and columns. The `Table` component is virtualized so it only renders visible cells. | stable |
| 78 | [TableHeader](./components/TableHeader.mdx) | The `TableHeader` component can be used within a `Table` to define a particular table column's visual properties and data bindings. | experimental |
| 79 | [TableOfContents](./components/TableOfContents.mdx) | The `TableOfContents` component collects headings and bookmarks within the current page and displays them in a tree representing their hierarchy. When you select an item in this tree, the component navigates the page to the selected position. | experimental |
| 80 | [Tabs](./components/Tabs.mdx) | The `Tabs` component provides a tabbed layout where each tab has a clickable label and content. | experimental |
| 81 | [Text](./components/Text.mdx) | The `Text` component displays textual information in a number of optional styles and variants. | stable |
| 82 | [TextArea](./components/TextArea.mdx) | `TextArea` is a component that provides a multiline text input area. | experimental |
| 83 | [TextBox](./components/TextBox.mdx) | The `TextBox` is an input component that allows users to input and edit textual data. | experimental |
| 84 | [Theme](./components/Theme.mdx) | The `Theme` component provides a way to define a particular theming context for its nested components. The XMLUI framework uses `Theme` to define the default theming context for all of its child components. Theme variables and theme settings only work in this context. | stable |
| 85 | [ThemeChangerButton](./components/ThemeChangerButton.mdx) | The `ThemeChangerButton` component is a component that allows the user to change the theme of the app. | experimental |
| 86 | [ToneChangerButton](./components/ToneChangerButton.mdx) | The `ToneChangerButton` component is a component that allows the user to change the tone of the app. | experimental |
| 87 | [Toolbar](./components/Toolbar.mdx) | This component is a container for a toolbar. | experimental |
| 88 | [ToolbarButton](./components/ToolbarButton.mdx) | This component is a button that is used in a toolbar. | experimental |
| 89 | [TrendLabel](./components/TrendLabel.mdx) | This component displays a trend label. | experimental |
| 90 | [VSplitter](./components/VSplitter.mdx) | The `Splitter` component divides a container (such as a window, panel, pane, etc.) into two resizable sections. | stable |
| 91 | [VStack](./components/VStack.mdx) | This component represents a stack rendering its contents vertically. | stable |<|MERGE_RESOLUTION|>--- conflicted
+++ resolved
@@ -56,24 +56,6 @@
 | 48 | [MenuSeparator](./components/MenuSeparator.mdx) | This component displays a separator line between menu items. | stable |
 | 49 | [ModalDialog](./components/ModalDialog.mdx) | The `ModalDialog` component defines a modal dialog UI element that can be displayed over the existing UI - triggered by some action. | stable |
 | 50 | [MultiCombobox](./components/MultiCombobox.mdx) | The `MultiCombobox` component is essentially a [`ComboBox`](./ComboBox.mdx) that enables the selection of multiple elements from a list either by typing in the field or by clicking list elements in the dropdown. These elements are then displayed in the field and can be removed as necessary. | experimental |
-<<<<<<< HEAD
-| 51 | [NavGroup](./components/NavGroup.mdx) | The `NavGroup` component is a container for grouping related navigation targets (`NavLink` components). It can be displayed as a submenu in the App's UI. | stable |
-| 52 | [NavLink](./components/NavLink.mdx) | The `NavLink` component defines a navigation target (app navigation menu item) within the app; it is associated with a particular in-app navigation target (or an external link). | stable |
-| 53 | [NavPanel](./components/NavPanel.mdx) | `NavPanel` is a placeholder within `App` to define the app's navigation (menu) structure. | stable |
-| 54 | [NoResult](./components/NoResult.mdx) | `NoResult` is a component that displays a visual indication that some data query (search) resulted in no (zero) items. | stable |
-| 55 | [NumberBox](./components/NumberBox.mdx) | A `NumberBox` component allows users to input numeric values: either integer or floating point numbers. It also accepts empty values, where the stored value will be of type `null`. | experimental |
-| 56 | [Option](./components/Option.mdx) | `Option` is a non-visual component describing a selection option. Other components (such as `Select`, `Combobox`, and others) may use nested `Option` instances from which the user can select. | stable |
-| 57 | [Page](./components/Page.mdx) | The `Page` component defines what content is displayed when the user navigates to a particular URL that is associated with the page. | stable |
-| 58 | [PageHeader](./components/PageHeader.mdx) | The `PageHeader` component is a component that displays a title and an optional pre-title. The pre-title is displayed above the title. | experimental |
-| 59 | [PageMetaTitle](./components/PageMetaTitle.mdx) | A PageMetaTitle component allows setting up (or changing) the app title to display with the current browser tab. | stable |
-| 60 | [Pages](./components/Pages.mdx) | The `Pages` component is used as a container for [`Page`](./Page.mdx) components within an [`App`](./App.mdx). | stable |
-| 61 | [PasswordInput](./components/PasswordInput.mdx) | The `Password` component is a specialized version of the `TextBox` component that allows users to input and edit passwords. | experimental |
-| 62 | [ProgressBar](./components/ProgressBar.mdx) | A `ProgressBar` component visually represents the progress of a task or process. | stable |
-| 63 | [Queue](./components/Queue.mdx) | The `Queue` component provides an API to enqueue elements and defines events to process queued elements in a FIFO order. | stable |
-| 64 | [RadioGroup](./components/RadioGroup.mdx) | The `RadioGroup` input component is a group of radio buttons ([`RadioGroupOption`](./RadioGroupOption.mdx) components) that allow users to select only one option from the group at a time. | stable |
-| 65 | [RadioGroupOption](./components/RadioGroupOption.mdx) | A single radio button within a radio button group | stable |
-=======
-| 51 | [MultiSelect](./components/MultiSelect.mdx) | The `MultiSelect` component works the same way as the [`Select`](./Select.mdx) component with the addition of the ability to select multiple elements from a list by clicking list elements in the dropdown. These elements are then displayed in the field and can be removed as necessary. | experimental |
 | 52 | [NavGroup](./components/NavGroup.mdx) | The `NavGroup` component is a container for grouping related navigation targets (`NavLink` components). It can be displayed as a submenu in the App's UI. | stable |
 | 53 | [NavLink](./components/NavLink.mdx) | The `NavLink` component defines a navigation target (app navigation menu item) within the app; it is associated with a particular in-app navigation target (or an external link). | stable |
 | 54 | [NavPanel](./components/NavPanel.mdx) | `NavPanel` is a placeholder within `App` to define the app's navigation (menu) structure. | stable |
@@ -88,7 +70,6 @@
 | 63 | [ProgressBar](./components/ProgressBar.mdx) | A `ProgressBar` component visually represents the progress of a task or process. | stable |
 | 64 | [Queue](./components/Queue.mdx) | The `Queue` component provides an API to enqueue elements and defines events to process queued elements in a FIFO order. | stable |
 | 65 | [RadioGroup](./components/RadioGroup.mdx) | The `RadioGroup` input component is a group of radio buttons ([`RadioGroupOption`](./RadioGroupOption.mdx) components) that allow users to select only one option from the group at a time. | stable |
->>>>>>> 8b55d289
 | 66 | [RealTimeAdapter](./components/RealTimeAdapter.mdx) | `RealTimeAdapter` is a non-visual component that listens to real-time events through long-polling. | experimental |
 | 67 | [Redirect](./components/Redirect.mdx) | `Redirect` is a component that immediately redirects the browser to the URL in its `to` property when it gets visible (its `when` property gets `true`). The redirection works only within the app. | stable |
 | 68 | [Select](./components/Select.mdx) | Provides a dropdown with a list of options to choose from. | stable |
